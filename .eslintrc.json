{
<<<<<<< HEAD
	"extends": "@whiskeysockets",
=======
	"extends": ["@whiskeysockets", "plugin:prettier/recommended"],
	"plugins": ["prettier"],
>>>>>>> 8391c02e
	"parserOptions": {
		"sourceType": "module",
		"project": "./tsconfig.json"
	},
<<<<<<< HEAD
	"ignorePatterns": ["src/Tests/*", "prettier.config.js"],
	"plugins": ["prettier"],
	"rules": {
=======
	"ignorePatterns": ["src/Tests/*"],
	"rules": {
		"camelcase": "off",
		"indent": "off",
>>>>>>> 8391c02e
		"@typescript-eslint/no-explicit-any": [
			"warn",
			{
				"ignoreRestArgs": true
			}
		],
		"@typescript-eslint/no-inferrable-types": ["warn"],
		"@typescript-eslint/no-redundant-type-constituents": ["warn"],
		"@typescript-eslint/no-unnecessary-type-assertion": ["warn"],
		"no-restricted-syntax": "off",
<<<<<<< HEAD
		"keyword-spacing": ["warn"]
=======
		"keyword-spacing": "off",
		"implicit-arrow-linebreak": ["off"],
		"space-before-function-paren": [
			"error",
			{
				"anonymous": "always",
				"named": "never",
				"asyncArrow": "always"
			}
		],
		"@typescript-eslint/no-unused-vars": [
			"error",
			{
				"caughtErrors": "none"
			}
		]
>>>>>>> 8391c02e
	}
}<|MERGE_RESOLUTION|>--- conflicted
+++ resolved
@@ -1,39 +1,42 @@
 {
-<<<<<<< HEAD
-	"extends": "@whiskeysockets",
-=======
-	"extends": ["@whiskeysockets", "plugin:prettier/recommended"],
-	"plugins": ["prettier"],
->>>>>>> 8391c02e
+	"extends": [
+		"@whiskeysockets",
+		"plugin:prettier/recommended"
+	],
 	"parserOptions": {
 		"sourceType": "module",
 		"project": "./tsconfig.json"
 	},
-<<<<<<< HEAD
-	"ignorePatterns": ["src/Tests/*", "prettier.config.js"],
-	"plugins": ["prettier"],
-	"rules": {
-=======
-	"ignorePatterns": ["src/Tests/*"],
+	"ignorePatterns": [
+		"src/Tests/*",
+		"prettier.config.js"
+	],
+	"plugins": [
+		"prettier"
+	],
 	"rules": {
 		"camelcase": "off",
 		"indent": "off",
->>>>>>> 8391c02e
 		"@typescript-eslint/no-explicit-any": [
 			"warn",
 			{
 				"ignoreRestArgs": true
 			}
 		],
-		"@typescript-eslint/no-inferrable-types": ["warn"],
-		"@typescript-eslint/no-redundant-type-constituents": ["warn"],
-		"@typescript-eslint/no-unnecessary-type-assertion": ["warn"],
+		"@typescript-eslint/no-inferrable-types": [
+			"warn"
+		],
+		"@typescript-eslint/no-redundant-type-constituents": [
+			"warn"
+		],
+		"@typescript-eslint/no-unnecessary-type-assertion": [
+			"warn"
+		],
 		"no-restricted-syntax": "off",
-<<<<<<< HEAD
-		"keyword-spacing": ["warn"]
-=======
 		"keyword-spacing": "off",
-		"implicit-arrow-linebreak": ["off"],
+		"implicit-arrow-linebreak": [
+			"off"
+		],
 		"space-before-function-paren": [
 			"error",
 			{
@@ -48,6 +51,5 @@
 				"caughtErrors": "none"
 			}
 		]
->>>>>>> 8391c02e
 	}
 }