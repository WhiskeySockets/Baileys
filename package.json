{
<<<<<<< HEAD
  "name": "@yard-team/baileys",
=======
  "name": "baileys",
>>>>>>> bf578c79
  "version": "6.7.8",
  "description": "WhatsApp API",
  "keywords": [
    "whatsapp",
    "js-whatsapp",
    "whatsapp-api",
    "whatsapp-web",
    "whatsapp-chat",
    "whatsapp-group",
    "automation",
    "multi-device"
  ],
  "homepage": "https://github.com/WhiskeySockets/Baileys",
  "repository": {
    "url": "git@github.com:WhiskeySockets/Baileys.git"
  },
  "license": "MIT",
  "author": "Adhiraj Singh",
  "main": "lib/index.js",
  "types": "lib/index.d.ts",
  "files": [
    "lib/*",
    "WAProto/*",
    "WASignalGroup/*.js"
  ],
  "scripts": {
    "build:all": "tsc && typedoc",
    "build:docs": "typedoc",
    "build:tsc": "tsc",
    "changelog:last": "conventional-changelog -p angular -r 2",
    "changelog:preview": "conventional-changelog -p angular -u",
    "changelog:update": "conventional-changelog -p angular -i CHANGELOG.md -s -r 0",
    "example": "node --inspect -r ts-node/register Example/example.ts",
    "example:mobile": "node --inspect -r ts-node/register Example/example.ts --mobile",
    "gen:protobuf": "sh WAProto/GenerateStatics.sh",
    "lint": "eslint src --ext .js,.ts,.jsx,.tsx",
    "lint:fix": "eslint src --fix --ext .js,.ts,.jsx,.tsx",
    "prepack": "tsc",
    "prepare": "tsc",
    "release": "release-it",
    "test": "jest"
  },
  "dependencies": {
    "@adiwajshing/keyed-db": "^0.2.4",
    "@hapi/boom": "^9.1.3",
    "async-lock": "^1.4.1",
    "audio-decode": "^2.1.3",
    "axios": "^1.6.0",
    "cache-manager": "^5.7.6",
    "futoin-hkdf": "^1.5.1",
    "libphonenumber-js": "^1.10.20",
    "libsignal": "github:WhiskeySockets/libsignal-node",
    "lodash": "^4.17.21",
    "music-metadata": "^7.12.3",
    "node-cache": "^5.1.2",
    "pino": "^7.0.0",
    "protobufjs": "^7.2.4",
    "uuid": "^10.0.0",
    "ws": "^8.13.0"
  },
  "devDependencies": {
    "@adiwajshing/eslint-config": "github:adiwajshing/eslint-config",
    "@types/got": "^9.6.11",
    "@types/jest": "^27.5.1",
    "@types/node": "^16.0.0",
    "@types/sharp": "^0.29.4",
    "@types/ws": "^8.0.0",
    "conventional-changelog-cli": "^2.2.2",
    "eslint": "^8.0.0",
    "jest": "^27.0.6",
    "jimp": "^0.16.1",
    "json": "^11.0.0",
    "link-preview-js": "^3.0.0",
    "open": "^8.4.2",
    "qrcode-terminal": "^0.12.0",
    "release-it": "^15.10.3",
    "sharp": "^0.32.6",
    "ts-jest": "^27.0.3",
    "ts-node": "^10.8.1",
    "typedoc": "^0.24.7",
    "typescript": "^4.6.4"
  },
  "peerDependencies": {
    "jimp": "^0.16.1",
    "link-preview-js": "^3.0.0",
    "qrcode-terminal": "^0.12.0",
    "sharp": "^0.32.6"
  },
  "peerDependenciesMeta": {
    "jimp": {
      "optional": true
    },
    "link-preview-js": {
      "optional": true
    },
    "qrcode-terminal": {
      "optional": true
    },
    "sharp": {
      "optional": true
    }
  },
  "packageManager": "yarn@1.22.19"
}<|MERGE_RESOLUTION|>--- conflicted
+++ resolved
@@ -1,9 +1,5 @@
 {
-<<<<<<< HEAD
   "name": "@yard-team/baileys",
-=======
-  "name": "baileys",
->>>>>>> bf578c79
   "version": "6.7.8",
   "description": "WhatsApp API",
   "keywords": [
