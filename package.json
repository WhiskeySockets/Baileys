--- conflicted
+++ resolved
@@ -1,11 +1,6 @@
 {
-<<<<<<< HEAD
   "name": "@yard-team/baileys",
-  "version": "6.7.9",
-=======
-  "name": "baileys",
-  "version": "6.7.12",
->>>>>>> 0d9c0e4b
+  "version": "6.7.13",
   "description": "WhatsApp API",
   "keywords": [
     "whatsapp",
