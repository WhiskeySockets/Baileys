{
  "name": "baileys",
  "version": "6.7.16",
  "description": "A WebSockets library for interacting with WhatsApp Web",
  "keywords": [
    "whatsapp",
    "automation"
  ],
  "homepage": "https://github.com/WhiskeySockets/Baileys/",
  "repository": {
    "url": "git@github.com:WhiskeySockets/Baileys.git"
  },
  "license": "MIT",
  "author": "Rajeh Taher",
  "main": "lib/index.js",
  "types": "lib/index.d.ts",
  "files": [
    "lib/*",
<<<<<<< HEAD
    "WAProto/*",
=======
    "WAProto/*.ts",
    "WAProto/*.js",
    "WASignalGroup/*.js",
>>>>>>> a4aad453
    "engine-requirements.js"
  ],
  "scripts": {
    "build:all": "tsc && typedoc",
    "build:docs": "typedoc",
    "build:tsc": "tsc",
    "changelog:last": "conventional-changelog -p angular -r 2",
    "changelog:preview": "conventional-changelog -p angular -u",
    "changelog:update": "conventional-changelog -p angular -i CHANGELOG.md -s -r 0",
    "example": "node --inspect -r ts-node/register Example/example.ts",
    "gen:protobuf": "sh WAProto/GenerateStatics.sh",
    "lint": "eslint src --ext .js,.ts",
    "lint:fix": "yarn lint --fix",
    "prepack": "tsc",
    "prepare": "tsc",
    "preinstall": "node ./engine-requirements.js",
    "release": "release-it",
    "test": "jest"
  },
  "dependencies": {
    "@cacheable/node-cache": "^1.4.0",
    "@hapi/boom": "^9.1.3",
    "@whiskeysockets/eslint-config": "github:whiskeysockets/eslint-config",
    "async-mutex": "^0.5.0",
    "axios": "^1.6.0",
    "libsignal": "github:WhiskeySockets/libsignal-node",
    "lodash": "^4.17.21",
    "music-metadata": "^7.12.3",
    "pino": "^9.6",
    "protobufjs": "^7.2.4",
    "ws": "^8.13.0"
  },
  "devDependencies": {
    "@types/jest": "^27.5.1",
    "@types/node": "^16.0.0",
    "@types/ws": "^8.0.0",
    "conventional-changelog-cli": "^2.2.2",
    "eslint": "^8.0.0",
    "jest": "^27.0.6",
    "jimp": "^0.16.1",
    "json": "^11.0.0",
    "link-preview-js": "^3.0.0",
    "open": "^8.4.2",
    "release-it": "^15.10.3",
    "sharp": "^0.32.6",
    "ts-jest": "^27.0.3",
    "ts-node": "^10.8.1",
    "typedoc": "^0.27.9",
    "typedoc-plugin-markdown": "4.4.2",
    "typescript": "^5.8.2"
  },
  "peerDependencies": {
    "audio-decode": "^2.1.3",
    "jimp": "^0.16.1",
    "link-preview-js": "^3.0.0",
    "sharp": "^0.32.6"
  },
  "peerDependenciesMeta": {
    "audio-decode": {
      "optional": true
    },
    "jimp": {
      "optional": true
    },
    "link-preview-js": {
      "optional": true
    },
    "sharp": {
      "optional": true
    }
  },
  "packageManager": "yarn@1.22.19",
  "engines": {
    "node": ">=20.0.0"
  }
}<|MERGE_RESOLUTION|>--- conflicted
+++ resolved
@@ -16,13 +16,7 @@
   "types": "lib/index.d.ts",
   "files": [
     "lib/*",
-<<<<<<< HEAD
     "WAProto/*",
-=======
-    "WAProto/*.ts",
-    "WAProto/*.js",
-    "WASignalGroup/*.js",
->>>>>>> a4aad453
     "engine-requirements.js"
   ],
   "scripts": {
