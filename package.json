--- conflicted
+++ resolved
@@ -1,10 +1,6 @@
 {
-<<<<<<< HEAD
   "name": "@yard-team/baileys",
-=======
-  "name": "baileys",
->>>>>>> 767347b3
-  "version": "6.7.7",
+  "version": "6.7.8",
   "description": "WhatsApp API",
   "keywords": [
     "whatsapp",
