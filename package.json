{
  "name": "baileys",
  "type": "module",
  "version": "7.0.0-rc.6",
  "description": "A WebSockets library for interacting with WhatsApp Web",
  "keywords": [
    "whatsapp",
    "automation"
  ],
  "homepage": "https://github.com/WhiskeySockets/Baileys/",
  "repository": {
    "url": "git@github.com:WhiskeySockets/Baileys.git"
  },
  "license": "MIT",
  "author": "Rajeh Taher",
  "main": "lib/index.js",
  "types": "lib/index.d.ts",
  "files": [
    "lib/**/*",
    "WAProto/**/*",
    "engine-requirements.js"
  ],
  "scripts": {
    "build:all": "npm run build && npm run build:docs",
    "build:docs": "typedoc",
    "build": "tsc -P tsconfig.build.json && tsc-esm-fix --tsconfig=tsconfig.build.json --ext=.js",
    "changelog:last": "conventional-changelog -p angular -r 2",
    "changelog:preview": "conventional-changelog -p angular -u",
    "changelog:update": "conventional-changelog -p angular -i CHANGELOG.md -s -r 0",
    "example": "tsx ./Example/example.ts",
    "gen:protobuf": "sh WAProto/GenerateStatics.sh",
    "format": "prettier --write \"src/**/*.{ts,js,json,md}\"",
    "lint": "tsc && eslint src --ext .js,.ts",
    "lint:fix": "npm run format && npm run lint -- --fix",
    "prepack": "npm run build",
    "prepare": "npm run build",
    "preinstall": "node ./engine-requirements.js",
    "release": "release-it",
    "test": "node --experimental-vm-modules ./node_modules/.bin/jest --testMatch '**/*.test.ts'",
    "test:e2e": "node --experimental-vm-modules ./node_modules/.bin/jest --testMatch '**/*.test-e2e.ts'"
  },
  "dependencies": {
    "@cacheable/node-cache": "^1.4.0",
    "@hapi/boom": "^9.1.3",
    "async-mutex": "^0.5.0",
<<<<<<< HEAD
=======
    "axios": "^1.6.0",
    "libsignal": "git+https://github.com/whiskeysockets/libsignal-node",
>>>>>>> 374ccb7e
    "libsignal-waweb": "github:vinikjkkj/libsignal-waweb",
    "lru-cache": "^11.1.0",
    "music-metadata": "^11.7.0",
    "p-queue": "^9.0.0",
    "pino": "^9.6",
    "protobufjs": "^7.2.4",
    "ws": "^8.13.0"
  },
  "devDependencies": {
    "@eslint/eslintrc": "^3.3.1",
    "@eslint/js": "^9.31.0",
    "@types/jest": "^30.0.0",
    "@types/node": "^20.9.0",
    "@types/ws": "^8.0.0",
    "@typescript-eslint/eslint-plugin": "^8",
    "@typescript-eslint/parser": "^8",
    "@whiskeysockets/eslint-config": "^1.0.0",
    "conventional-changelog": "^7.1.1",
    "conventional-changelog-angular": "^8.0.0",
    "esbuild-register": "^3.6.0",
    "eslint": "^9",
    "eslint-config-prettier": "^10.1.2",
    "eslint-plugin-prettier": "^5.4.0",
    "jest": "^30.0.5",
    "jimp": "^1.6.0",
    "jiti": "^2.4.2",
    "json": "^11.0.0",
    "link-preview-js": "^3.0.0",
    "lru-cache": "^11.1.0",
    "open": "^8.4.2",
    "pino-pretty": "^13.1.1",
    "prettier": "^3.5.3",
    "protobufjs-cli": "^1.1.3",
    "release-it": "^15.10.3",
    "ts-jest": "^29.4.0",
    "tsc-esm-fix": "^3.1.2",
    "tsx": "^4.20.3",
    "typedoc": "^0.27.9",
    "typedoc-plugin-markdown": "4.4.2",
    "typescript": "^5.8.2"
  },
  "peerDependencies": {
    "audio-decode": "^2.1.3",
    "jimp": "^1.6.0",
    "link-preview-js": "^3.0.0",
    "sharp": "*"
  },
  "peerDependenciesMeta": {
    "audio-decode": {
      "optional": true
    },
    "jimp": {
      "optional": true
    },
    "link-preview-js": {
      "optional": true
    }
  },
  "packageManager": "yarn@4.9.2",
  "engines": {
    "node": ">=20.0.0"
  }
}<|MERGE_RESOLUTION|>--- conflicted
+++ resolved
@@ -43,11 +43,8 @@
     "@cacheable/node-cache": "^1.4.0",
     "@hapi/boom": "^9.1.3",
     "async-mutex": "^0.5.0",
-<<<<<<< HEAD
-=======
     "axios": "^1.6.0",
     "libsignal": "git+https://github.com/whiskeysockets/libsignal-node",
->>>>>>> 374ccb7e
     "libsignal-waweb": "github:vinikjkkj/libsignal-waweb",
     "lru-cache": "^11.1.0",
     "music-metadata": "^11.7.0",
