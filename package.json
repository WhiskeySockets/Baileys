--- conflicted
+++ resolved
@@ -1,11 +1,6 @@
 {
-<<<<<<< HEAD
   "name": "@yard-team/baileys",
-  "version": "6.5.2",
-=======
-  "name": "baileys",
   "version": "6.7.5",
->>>>>>> f25f8365
   "description": "WhatsApp API",
   "keywords": [
     "whatsapp",
