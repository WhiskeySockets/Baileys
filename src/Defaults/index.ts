import { proto } from '../../WAProto/index.js'
import { makeLibSignalRepository } from '../Signal/libsignal'
import type { AuthenticationState, MediaType, SocketConfig, WAVersion } from '../Types'
import { Browsers } from '../Utils'
import logger from '../Utils/logger'
<<<<<<< HEAD
import { version } from './baileys-version'
=======
import defaultVersion from './baileys-version.json' with { type: 'json' }

const { version } = defaultVersion
>>>>>>> 0c20166a

export const UNAUTHORIZED_CODES = [401, 403, 419]

export const DEFAULT_ORIGIN = 'https://web.whatsapp.com'
export const DEF_CALLBACK_PREFIX = 'CB:'
export const DEF_TAG_PREFIX = 'TAG:'
export const PHONE_CONNECTION_CB = 'CB:Pong'

export const WA_DEFAULT_EPHEMERAL = 7 * 24 * 60 * 60

export const NOISE_MODE = 'Noise_XX_25519_AESGCM_SHA256\0\0\0\0'
export const DICT_VERSION = 3
export const KEY_BUNDLE_TYPE = Buffer.from([5])
export const NOISE_WA_HEADER = Buffer.from([87, 65, 6, DICT_VERSION]) // last is "DICT_VERSION"
/** from: https://stackoverflow.com/questions/3809401/what-is-a-good-regular-expression-to-match-a-url */
export const URL_REGEX = /https:\/\/(?![^:@\/\s]+:[^:@\/\s]+@)[a-zA-Z0-9.-]+\.[a-zA-Z]{2,}(:\d+)?(\/[^\s]*)?/g

export const WA_CERT_DETAILS = {
	SERIAL: 0
}

export const PROCESSABLE_HISTORY_TYPES = [
	proto.Message.HistorySyncNotification.HistorySyncType.INITIAL_BOOTSTRAP,
	proto.Message.HistorySyncNotification.HistorySyncType.PUSH_NAME,
	proto.Message.HistorySyncNotification.HistorySyncType.RECENT,
	proto.Message.HistorySyncNotification.HistorySyncType.FULL,
	proto.Message.HistorySyncNotification.HistorySyncType.ON_DEMAND
]

export const DEFAULT_CONNECTION_CONFIG: SocketConfig = {
	version: version as WAVersion,
	browser: Browsers.ubuntu('Chrome'),
	waWebSocketUrl: 'wss://web.whatsapp.com/ws/chat',
	connectTimeoutMs: 20_000,
	keepAliveIntervalMs: 30_000,
	logger: logger.child({ class: 'baileys' }),
	emitOwnEvents: true,
	defaultQueryTimeoutMs: 60_000,
	customUploadHosts: [],
	retryRequestDelayMs: 250,
	maxMsgRetryCount: 5,
	fireInitQueries: true,
	auth: undefined as unknown as AuthenticationState,
	markOnlineOnConnect: true,
	syncFullHistory: false,
	patchMessageBeforeSending: msg => msg,
	shouldSyncHistoryMessage: () => true,
	shouldIgnoreJid: () => false,
	linkPreviewImageThumbnailWidth: 192,
	transactionOpts: { maxCommitRetries: 10, delayBetweenTriesMs: 3000 },
	generateHighQualityLinkPreview: false,
	options: {},
	appStateMacVerification: {
		patch: false,
		snapshot: false
	},
	countryCode: 'US',
	getMessage: async () => undefined,
	cachedGroupMetadata: async () => undefined,
	makeSignalRepository: makeLibSignalRepository
}

export const MEDIA_PATH_MAP: { [T in MediaType]?: string } = {
	image: '/mms/image',
	video: '/mms/video',
	document: '/mms/document',
	audio: '/mms/audio',
	sticker: '/mms/image',
	'thumbnail-link': '/mms/image',
	'product-catalog-image': '/product/image',
	'md-app-state': '',
	'md-msg-hist': '/mms/md-app-state'
}

export const MEDIA_HKDF_KEY_MAPPING = {
	audio: 'Audio',
	document: 'Document',
	gif: 'Video',
	image: 'Image',
	ppic: '',
	product: 'Image',
	ptt: 'Audio',
	sticker: 'Image',
	video: 'Video',
	'thumbnail-document': 'Document Thumbnail',
	'thumbnail-image': 'Image Thumbnail',
	'thumbnail-video': 'Video Thumbnail',
	'thumbnail-link': 'Link Thumbnail',
	'md-msg-hist': 'History',
	'md-app-state': 'App State',
	'product-catalog-image': '',
	'payment-bg-image': 'Payment Background',
	ptv: 'Video'
}

export const MEDIA_KEYS = Object.keys(MEDIA_PATH_MAP) as MediaType[]

export const MIN_PREKEY_COUNT = 5

export const INITIAL_PREKEY_COUNT = 30

export const DEFAULT_CACHE_TTLS = {
	SIGNAL_STORE: 5 * 60, // 5 minutes
	MSG_RETRY: 60 * 60, // 1 hour
	CALL_OFFER: 5 * 60, // 5 minutes
	USER_DEVICES: 5 * 60 // 5 minutes
}<|MERGE_RESOLUTION|>--- conflicted
+++ resolved
@@ -3,13 +3,9 @@
 import type { AuthenticationState, MediaType, SocketConfig, WAVersion } from '../Types'
 import { Browsers } from '../Utils'
 import logger from '../Utils/logger'
-<<<<<<< HEAD
-import { version } from './baileys-version'
-=======
 import defaultVersion from './baileys-version.json' with { type: 'json' }
 
 const { version } = defaultVersion
->>>>>>> 0c20166a
 
 export const UNAUTHORIZED_CODES = [401, 403, 419]
 
