--- conflicted
+++ resolved
@@ -1,8 +1,3 @@
-<<<<<<< HEAD
-/* @ts-ignore */
-=======
-import * as nodeCrypto from 'crypto'
->>>>>>> f6e1bb61
 import { generateKeyPair } from 'libsignal/src/curve'
 import { Buffer } from 'node:buffer'
 import * as nodeCrypto from 'node:crypto'
