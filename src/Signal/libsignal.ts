--- conflicted
+++ resolved
@@ -70,10 +70,6 @@
 					await storage.storeSenderKey(senderName, new SenderKeyRecord())
 				}
 
-<<<<<<< HEAD
-				await builder.process(senderName, senderMsg)
-			})
-=======
 			return parsedKeys.transaction(async () => {
 				const { [senderNameStr]: senderKey } = await auth.keys.get('sender-key', [senderNameStr])
 				if (!senderKey) {
@@ -82,7 +78,6 @@
 
 				await builder.process(senderName, senderMsg)
 			}, item.groupId)
->>>>>>> 32d611af
 		},
 		async decryptMessage({ jid, type, ciphertext }) {
 			const addr = jidToSignalProtocolAddress(jid)
@@ -365,16 +360,8 @@
 
 			return null
 		},
-<<<<<<< HEAD
-		// TODO: Replace with libsignal.SessionRecord when type exports are added to libsignal
-		storeSession: async (id: string, session: any) => {
-			;(keys as SignalKeyStoreWithTransaction).transaction(async () => {
-				await keys.set({ session: { [id]: session.serialize() } })
-			})
-=======
 		storeSession: async (id: string, session: libsignal.SessionRecord) => {
 			await keys.set({ session: { [id]: session.serialize() } })
->>>>>>> 32d611af
 		},
 		isTrustedIdentity: () => {
 			return true
