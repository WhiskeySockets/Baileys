/* @ts-ignore */
import * as libsignal from 'libsignal'
<<<<<<< HEAD
/* @ts-ignore */
import { LRUCache } from 'lru-cache'
import { Buffer } from 'node:buffer'
=======
>>>>>>> f6e1bb61
import type { SignalAuthState, SignalKeyStoreWithTransaction } from '../Types'
import type { SignalRepositoryWithLIDStore } from '../Types/Signal'
import { generateSignalPubKey } from '../Utils'
import { jidDecode, transferDevice } from '../WABinary'
import type { SenderKeyStore } from './Group/group_cipher'
import { SenderKeyName } from './Group/sender-key-name'
import { SenderKeyRecord } from './Group/sender-key-record'
import { GroupCipher, GroupSessionBuilder, SenderKeyDistributionMessage } from './Group'
import { LIDMappingStore } from './lid-mapping'

export function makeLibSignalRepository(
	auth: SignalAuthState,
	onWhatsAppFunc?: (...jids: string[]) => Promise<
		| {
				jid: string
				exists: boolean
				lid: string
		  }[]
		| undefined
	>
): SignalRepositoryWithLIDStore {
	const lidMapping = new LIDMappingStore(auth.keys as SignalKeyStoreWithTransaction, onWhatsAppFunc)
	const storage = signalStorage(auth, lidMapping)

	const parsedKeys = auth.keys as SignalKeyStoreWithTransaction

	function isLikelySyncMessage(addr: libsignal.ProtocolAddress): boolean {
		const key = addr.toString()

		// Only bypass for WhatsApp system addresses, not regular user contacts
		// Be very specific about sync service patterns
		return (
			key.includes('@lid.whatsapp.net') || // WhatsApp system messages
			key.includes('@broadcast') || // Broadcast messages
			key.includes('@newsletter')
		)
	}

	const repository: SignalRepositoryWithLIDStore = {
		decryptGroupMessage({ group, authorJid, msg }) {
			const senderName = jidToSignalSenderKeyName(group, authorJid)
			const cipher = new GroupCipher(storage, senderName)

			// Use transaction to ensure atomicity
			return parsedKeys.transaction(async () => {
				return cipher.decrypt(msg)
			}, group)
		},
		async processSenderKeyDistributionMessage({ item, authorJid }) {
			const builder = new GroupSessionBuilder(storage)
			if (!item.groupId) {
				throw new Error('Group ID is required for sender key distribution message')
			}

			const senderName = jidToSignalSenderKeyName(item.groupId, authorJid)

			const senderMsg = new SenderKeyDistributionMessage(
				null,
				null,
				null,
				null,
				item.axolotlSenderKeyDistributionMessage
			)
			const senderNameStr = senderName.toString()
			const { [senderNameStr]: senderKey } = await auth.keys.get('sender-key', [senderNameStr])
			if (!senderKey) {
				await storage.storeSenderKey(senderName, new SenderKeyRecord())
			}

			return parsedKeys.transaction(async () => {
				const { [senderNameStr]: senderKey } = await auth.keys.get('sender-key', [senderNameStr])
				if (!senderKey) {
					await storage.storeSenderKey(senderName, new SenderKeyRecord())
				}

				await builder.process(senderName, senderMsg)
			}, item.groupId)
		},
		async decryptMessage({ jid, type, ciphertext }) {
			const addr = jidToSignalProtocolAddress(jid)
			const session = new libsignal.SessionCipher(storage, addr)

			async function doDecrypt() {
				let result: Buffer
				switch (type) {
					case 'pkmsg':
						result = await session.decryptPreKeyWhisperMessage(ciphertext)
						break
					case 'msg':
						result = await session.decryptWhisperMessage(ciphertext)
						break
				}

				return result
			}

			if (isLikelySyncMessage(addr)) {
				// If it's a sync message, we can skip the transaction
				// as it is likely to be a system message that doesn't require strict atomicity
				return await doDecrypt()
			}

			// If it's not a sync message, we need to ensure atomicity
			// For regular messages, we use a transaction to ensure atomicity
			return parsedKeys.transaction(async () => {
				return await doDecrypt()
			}, jid)
		},

		async encryptMessage({ jid, data }) {
			// LID SINGLE SOURCE OF TRUTH: Always prefer LID when available
			let encryptionJid = jid

			// Check for LID mapping and use it if session exists
			if (jid.includes('@s.whatsapp.net')) {
				const lidForPN = await lidMapping.getLIDForPN(jid)
				if (lidForPN?.includes('@lid')) {
					const lidAddr = jidToSignalProtocolAddress(lidForPN)
					const { [lidAddr.toString()]: lidSession } = await auth.keys.get('session', [lidAddr.toString()])

					if (lidSession) {
						// LID session exists, use it
						encryptionJid = lidForPN
					} else {
						// Try to migrate if PN session exists
						const pnAddr = jidToSignalProtocolAddress(jid)
						const { [pnAddr.toString()]: pnSession } = await auth.keys.get('session', [pnAddr.toString()])

						if (pnSession) {
							// Migrate PN to LID
							await repository.migrateSession([jid], lidForPN)
							encryptionJid = lidForPN
						}
					}
				}
			}

			const addr = jidToSignalProtocolAddress(encryptionJid)
			const cipher = new libsignal.SessionCipher(storage, addr)

			// Use transaction to ensure atomicity
			return parsedKeys.transaction(async () => {
				const { type: sigType, body } = await cipher.encrypt(data)
				const type = sigType === 3 ? 'pkmsg' : 'msg'
				return { type, ciphertext: Buffer.from(body, 'binary') }
			}, jid)
		},
		async encryptGroupMessage({ group, meId, data }) {
			const senderName = jidToSignalSenderKeyName(group, meId)
			const builder = new GroupSessionBuilder(storage)

			const senderNameStr = senderName.toString()

			return parsedKeys.transaction(async () => {
				const { [senderNameStr]: senderKey } = await auth.keys.get('sender-key', [senderNameStr])
				if (!senderKey) {
					await storage.storeSenderKey(senderName, new SenderKeyRecord())
				}

				const senderKeyDistributionMessage = await builder.create(senderName)
				const session = new GroupCipher(storage, senderName)
				const ciphertext = await session.encrypt(data)

				return {
					ciphertext,
					senderKeyDistributionMessage: senderKeyDistributionMessage.serialize()
				}
			}, group)
		},
		async injectE2ESession({ jid, session }) {
			const cipher = new libsignal.SessionBuilder(storage, jidToSignalProtocolAddress(jid))
			return parsedKeys.transaction(async () => {
				await cipher.initOutgoing(session)
			}, jid)
		},
		jidToSignalProtocolAddress(jid) {
			return jidToSignalProtocolAddress(jid).toString()
		},

		// Optimized direct access to LID mapping store
		lidMapping,

		async validateSession(jid: string) {
			try {
				const addr = jidToSignalProtocolAddress(jid)
				const session = await storage.loadSession(addr.toString())

				if (!session) {
					return { exists: false, reason: 'no session' }
				}

				if (!session.haveOpenSession()) {
					return { exists: false, reason: 'no open session' }
				}

				return { exists: true }
			} catch (error) {
				return { exists: false, reason: 'validation error' }
			}
		},

		async deleteSession(jids: string[]) {
			if (!jids.length) return

			// Convert JIDs to signal addresses and prepare for bulk deletion
			const sessionUpdates: { [key: string]: null } = {}
			jids.forEach(jid => {
				const addr = jidToSignalProtocolAddress(jid)
				sessionUpdates[addr.toString()] = null
			})

			// Single transaction for all deletions
			return parsedKeys.transaction(async () => {
				await auth.keys.set({ session: sessionUpdates })
			}, `delete-${jids.length}-sessions`)
		},

		async migrateSession(
			fromJids: string[],
			toJid: string
		): Promise<{ migrated: number; skipped: number; total: number }> {
			if (!fromJids.length || !toJid.includes('@lid')) return { migrated: 0, skipped: 0, total: 0 }

			// Filter valid PN JIDs
			const validJids = fromJids.filter(jid => jid.includes('@s.whatsapp.net'))
			if (!validJids.length) return { migrated: 0, skipped: 0, total: fromJids.length }

			// Single optimized transaction for all migrations
			return parsedKeys.transaction(
				async (): Promise<{ migrated: number; skipped: number; total: number }> => {
					// 1. Batch store all LID mappings
					const mappings = validJids.map(jid => ({
						lid: transferDevice(jid, toJid),
						pn: jid
					}))
					await lidMapping.storeLIDPNMappings(mappings)

					// 2. Prepare migration operations
					const migrationOps = validJids.map(jid => {
						const lidWithDevice = transferDevice(jid, toJid)
						const fromDecoded = jidDecode(jid)!
						const toDecoded = jidDecode(lidWithDevice)!

						return {
							fromJid: jid,
							toJid: lidWithDevice,
							pnUser: fromDecoded.user,
							lidUser: toDecoded.user,
							deviceId: fromDecoded.device || 0,
							fromAddr: jidToSignalProtocolAddress(jid),
							toAddr: jidToSignalProtocolAddress(lidWithDevice)
						}
					})

					// 3. Batch check which LID sessions already exist
					const lidAddrs = migrationOps.map(op => op.toAddr.toString())
					const existingSessions = await auth.keys.get('session', lidAddrs)

					// 4. Filter out sessions that already have LID sessions
					const opsToMigrate = migrationOps.filter(op => !existingSessions[op.toAddr.toString()])
					const skippedCount = migrationOps.length - opsToMigrate.length

					if (!opsToMigrate.length) {
						return { migrated: 0, skipped: skippedCount, total: validJids.length }
					}

					// 5. Execute all migrations in parallel
					await Promise.all(
						opsToMigrate.map(async op => {
							const fromSession = await storage.loadSession(op.fromAddr.toString())

							if (fromSession?.haveOpenSession()) {
								// Copy session to LID address
								const sessionBytes = fromSession.serialize()
								const copiedSession = libsignal.SessionRecord.deserialize(sessionBytes)
								await storage.storeSession(op.toAddr.toString(), copiedSession)

								// Delete PN session
								await auth.keys.set({ session: { [op.fromAddr.toString()]: null } })
							}
						})
					)

					return { migrated: opsToMigrate.length, skipped: skippedCount, total: validJids.length }
				},
				`migrate-${validJids.length}-sessions-${jidDecode(toJid)?.user}`
			)
		},

		async encryptMessageWithWire({ encryptionJid, wireJid, data }) {
			const result = await repository.encryptMessage({ jid: encryptionJid, data })
			return { ...result, wireJid }
		}
	}

	return repository
}

const jidToSignalProtocolAddress = (jid: string): libsignal.ProtocolAddress => {
	const decoded = jidDecode(jid)!
	const { user, device, server } = decoded

	if (!user) {
		throw new Error(
			`JID decoded but user is empty: "${jid}" -> user: "${user}", server: "${server}", device: ${device}`
		)
	}

	// LID addresses get _1 suffix for Signal protocol
	const signalUser = server === 'lid' ? `${user}_1` : user
	const finalDevice = device || 0

	return new libsignal.ProtocolAddress(signalUser, finalDevice)
}

const jidToSignalSenderKeyName = (group: string, user: string): SenderKeyName => {
	return new SenderKeyName(group, jidToSignalProtocolAddress(user))
}

function signalStorage(
	{ creds, keys }: SignalAuthState,
	lidMapping: LIDMappingStore
): SenderKeyStore & libsignal.SignalStorage {
	return {
		loadSession: async (id: string) => {
			try {
				// LID SINGLE SOURCE OF TRUTH: Auto-redirect PN to LID if mapping exists
				let actualId = id
				if (id.includes('.') && !id.includes('_1')) {
					// This is a PN signal address format (e.g., "1234567890.0")
					// Convert back to JID to check for LID mapping
					const parts = id.split('.')
					const device = parts[1] || '0'
					const pnJid = device === '0' ? `${parts[0]}@s.whatsapp.net` : `${parts[0]}:${device}@s.whatsapp.net`

					const lidForPN = await lidMapping.getLIDForPN(pnJid)
					if (lidForPN?.includes('@lid')) {
						const lidAddr = jidToSignalProtocolAddress(lidForPN)
						const lidId = lidAddr.toString()

						// Check if LID session exists
						const { [lidId]: lidSession } = await keys.get('session', [lidId])
						if (lidSession) {
							actualId = lidId
						}
					}
				}

				const { [actualId]: sess } = await keys.get('session', [actualId])

				if (sess) {
					return libsignal.SessionRecord.deserialize(sess)
				}
			} catch (e) {
				return null
			}

			return null
		},
		storeSession: async (id: string, session: libsignal.SessionRecord) => {
			await keys.set({ session: { [id]: session.serialize() } })
		},
		isTrustedIdentity: () => {
			return true
		},
		loadPreKey: async (id: number | string) => {
			const keyId = id.toString()
			const { [keyId]: key } = await keys.get('pre-key', [keyId])
			if (key) {
				return {
					privKey: Buffer.from(key.private),
					pubKey: Buffer.from(key.public)
				}
			}
		},
		removePreKey: (id: number) => keys.set({ 'pre-key': { [id]: null } }),
		loadSignedPreKey: () => {
			const key = creds.signedPreKey
			return {
				privKey: Buffer.from(key.keyPair.private),
				pubKey: Buffer.from(key.keyPair.public)
			}
		},
		loadSenderKey: async (senderKeyName: SenderKeyName) => {
			const keyId = senderKeyName.toString()
			const { [keyId]: key } = await keys.get('sender-key', [keyId])
			if (key) {
				return SenderKeyRecord.deserialize(key)
			}

			return new SenderKeyRecord()
		},
		storeSenderKey: async (senderKeyName: SenderKeyName, key: SenderKeyRecord) => {
			const keyId = senderKeyName.toString()
			const serialized = JSON.stringify(key.serialize())
			await keys.set({ 'sender-key': { [keyId]: Buffer.from(serialized, 'utf-8') } })
		},
		getOurRegistrationId: () => creds.registrationId,
		getOurIdentity: () => {
			const { signedIdentityKey } = creds
			return {
				privKey: Buffer.from(signedIdentityKey.private),
				pubKey: Buffer.from(generateSignalPubKey(signedIdentityKey.public))
			}
		}
	}
}<|MERGE_RESOLUTION|>--- conflicted
+++ resolved
@@ -1,11 +1,5 @@
 /* @ts-ignore */
 import * as libsignal from 'libsignal'
-<<<<<<< HEAD
-/* @ts-ignore */
-import { LRUCache } from 'lru-cache'
-import { Buffer } from 'node:buffer'
-=======
->>>>>>> f6e1bb61
 import type { SignalAuthState, SignalKeyStoreWithTransaction } from '../Types'
 import type { SignalRepositoryWithLIDStore } from '../Types/Signal'
 import { generateSignalPubKey } from '../Utils'
