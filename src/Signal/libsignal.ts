--- conflicted
+++ resolved
@@ -1,10 +1,7 @@
 /* @ts-ignore */
 import * as libsignal from 'libsignal'
-<<<<<<< HEAD
-=======
 /* @ts-ignore */
 import { LRUCache } from 'lru-cache'
->>>>>>> 076daae8
 import type { SignalAuthState, SignalKeyStoreWithTransaction } from '../Types'
 import type { SignalRepository } from '../Types/Signal'
 import { generateSignalPubKey } from '../Utils'
