--- conflicted
+++ resolved
@@ -13,10 +13,7 @@
 import { LIDMappingStore } from './lid-mapping'
 
 export function makeLibSignalRepository(auth: SignalAuthState): SignalRepository {
-<<<<<<< HEAD
-	const storage = signalStorage(auth)
-	return {
-=======
+
 	const lidMapping = new LIDMappingStore(auth.keys as SignalKeyStoreWithTransaction)
 	const storage = signalStorage(auth, lidMapping)
 	// Simple operation-level deduplication (5 minutes)
@@ -26,7 +23,6 @@
 	})
 
 	const repository: SignalRepository = {
->>>>>>> 076daae8
 		decryptGroupMessage({ group, authorJid, msg }) {
 			const senderName = jidToSignalSenderKeyName(group, authorJid)
 			const cipher = new GroupCipher(storage, senderName)
