/* @ts-ignore */
import * as libsignal from 'libsignal'
<<<<<<< HEAD
=======
/* @ts-ignore */
import { LRUCache } from 'lru-cache'
>>>>>>> 076daae8
import type { SignalAuthState, SignalKeyStoreWithTransaction } from '../Types'
import type { SignalRepository } from '../Types/Signal'
import { generateSignalPubKey } from '../Utils'
import { jidDecode } from '../WABinary'
import type { SenderKeyStore } from './Group/group_cipher'
import { SenderKeyName } from './Group/sender-key-name'
import { SenderKeyRecord } from './Group/sender-key-record'
import { GroupCipher, GroupSessionBuilder, SenderKeyDistributionMessage } from './Group'
import { LIDMappingStore } from './lid-mapping'

export function makeLibSignalRepository(auth: SignalAuthState): SignalRepository {
<<<<<<< HEAD
	const storage: SenderKeyStore = signalStorage(auth)

	const parsedKeys = auth.keys as SignalKeyStoreWithTransaction

	function isLikelySyncMessage(addr: any): boolean {
		const key = addr.toString()

		// Only bypass for WhatsApp system addresses, not regular user contacts
		// Be very specific about sync service patterns
		return (
			key.includes('@lid.whatsapp.net') || // WhatsApp system messages
			key.includes('@broadcast') || // Broadcast messages
			key.includes('@newsletter') || // Newsletter messages
			key === 'status@broadcast' // Status updates
		)
	}

	return {
=======
	const lidMapping = new LIDMappingStore(auth.keys as SignalKeyStoreWithTransaction)
	const storage = signalStorage(auth, lidMapping)
	// Simple operation-level deduplication (5 minutes)
	const recentMigrations = new LRUCache<string, boolean>({
		max: 500,
		ttl: 5 * 60 * 1000
	})

	const repository: SignalRepository = {
>>>>>>> 076daae8
		decryptGroupMessage({ group, authorJid, msg }) {
			const senderName = jidToSignalSenderKeyName(group, authorJid)
			const cipher = new GroupCipher(storage, senderName)

			// Use transaction to ensure atomicity
			return parsedKeys.transaction(async () => {
				return cipher.decrypt(msg)
			}, group)
		},
		async processSenderKeyDistributionMessage({ item, authorJid }) {
			const builder = new GroupSessionBuilder(storage)
			if (!item.groupId) {
				throw new Error('Group ID is required for sender key distribution message')
			}

			const senderName = jidToSignalSenderKeyName(item.groupId, authorJid)

			const senderMsg = new SenderKeyDistributionMessage(
				null,
				null,
				null,
				null,
				item.axolotlSenderKeyDistributionMessage
			)
			const senderNameStr = senderName.toString()
			const { [senderNameStr]: senderKey } = await auth.keys.get('sender-key', [senderNameStr])
			if (!senderKey) {
				await storage.storeSenderKey(senderName, new SenderKeyRecord())
			}

			return parsedKeys.transaction(async () => {
				const { [senderNameStr]: senderKey } = await auth.keys.get('sender-key', [senderNameStr])
				if (!senderKey) {
					await storage.storeSenderKey(senderName, new SenderKeyRecord())
				}

				await builder.process(senderName, senderMsg)
			}, item.groupId)
		},
		async decryptMessage({ jid, type, ciphertext }) {
			const addr = jidToSignalProtocolAddress(jid)
			const session = new libsignal.SessionCipher(storage, addr)

			async function doDecrypt() {
				let result: Buffer
				switch (type) {
					case 'pkmsg':
						result = await session.decryptPreKeyWhisperMessage(ciphertext)
						break
					case 'msg':
						result = await session.decryptWhisperMessage(ciphertext)
						break
				}

				return result
			}

			if (isLikelySyncMessage(addr)) {
				// If it's a sync message, we can skip the transaction
				// as it is likely to be a system message that doesn't require strict atomicity
				return await doDecrypt()
			}

			// If it's not a sync message, we need to ensure atomicity
			// For regular messages, we use a transaction to ensure atomicity
			return (auth.keys as SignalKeyStoreWithTransaction).transaction(async () => {
				return await doDecrypt()
			}, jid)
		},

		async encryptMessage({ jid, data }) {
			// LID SINGLE SOURCE OF TRUTH: Always prefer LID when available
			let encryptionJid = jid

			// Check for LID mapping and use it if session exists
			if (jid.includes('@s.whatsapp.net')) {
				const lidForPN = await lidMapping.getLIDForPN(jid)
				if (lidForPN?.includes('@lid')) {
					const lidAddr = jidToSignalProtocolAddress(lidForPN)
					const { [lidAddr.toString()]: lidSession } = await auth.keys.get('session', [lidAddr.toString()])

					if (lidSession) {
						// LID session exists, use it
						encryptionJid = lidForPN
					} else {
						// Try to migrate if PN session exists
						const pnAddr = jidToSignalProtocolAddress(jid)
						const { [pnAddr.toString()]: pnSession } = await auth.keys.get('session', [pnAddr.toString()])

						if (pnSession) {
							// Migrate PN to LID
							await repository.migrateSession(jid, lidForPN)
							encryptionJid = lidForPN
						}
					}
				}
			}

			const addr = jidToSignalProtocolAddress(encryptionJid)
			const cipher = new libsignal.SessionCipher(storage, addr)

			// Use transaction to ensure atomicity
			return parsedKeys.transaction(async () => {
				const { type: sigType, body } = await cipher.encrypt(data)
				const type = sigType === 3 ? 'pkmsg' : 'msg'
				return { type, ciphertext: Buffer.from(body, 'binary') }
			}, jid)
		},
		async encryptGroupMessage({ group, meId, data }) {
			const senderName = jidToSignalSenderKeyName(group, meId)
			const builder = new GroupSessionBuilder(storage)

			const senderNameStr = senderName.toString()

			return parsedKeys.transaction(async () => {
				const { [senderNameStr]: senderKey } = await auth.keys.get('sender-key', [senderNameStr])
				if (!senderKey) {
					await storage.storeSenderKey(senderName, new SenderKeyRecord())
				}

				const senderKeyDistributionMessage = await builder.create(senderName)
				const session = new GroupCipher(storage, senderName)
				const ciphertext = await session.encrypt(data)

				return {
					ciphertext,
					senderKeyDistributionMessage: senderKeyDistributionMessage.serialize()
				}
			}, group)
		},
		async injectE2ESession({ jid, session }) {
			const cipher = new libsignal.SessionBuilder(storage, jidToSignalProtocolAddress(jid))
			return parsedKeys.transaction(async () => {
				await cipher.initOutgoing(session)
			}, jid)
		},
		jidToSignalProtocolAddress(jid) {
			return jidToSignalProtocolAddress(jid).toString()
		},

		async storeLIDPNMapping(lid: string, pn: string) {
			await lidMapping.storeLIDPNMapping(lid, pn)
		},

		getLIDMappingStore() {
			return lidMapping
		},

		async validateSession(jid: string) {
			try {
				const addr = jidToSignalProtocolAddress(jid)
				const session = await storage.loadSession(addr.toString())

				if (!session) {
					return { exists: false, reason: 'no session' }
				}

				if (!session.haveOpenSession()) {
					return { exists: false, reason: 'no open session' }
				}

				return { exists: true }
			} catch (error) {
				return { exists: false, reason: 'validation error' }
			}
		},

		async deleteSession(jid: string) {
			const addr = jidToSignalProtocolAddress(jid)

			return (auth.keys as SignalKeyStoreWithTransaction).transaction(async () => {
				await auth.keys.set({ session: { [addr.toString()]: null } })
			})
		},

		async migrateSession(fromJid: string, toJid: string) {
			// Only migrate PN → LID
			if (!fromJid.includes('@s.whatsapp.net') || !toJid.includes('@lid')) {
				return
			}

			const fromDecoded = jidDecode(fromJid)
			const toDecoded = jidDecode(toJid)
			if (!fromDecoded || !toDecoded) return

			const deviceId = fromDecoded.device || 0
			const migrationKey = `${fromDecoded.user}.${deviceId}→${toDecoded.user}.${deviceId}`

			// Check if recently migrated (5 min window)
			if (recentMigrations.has(migrationKey)) {
				return
			}

			// Check if LID session already exists
			const lidAddr = jidToSignalProtocolAddress(toJid)
			const { [lidAddr.toString()]: lidExists } = await auth.keys.get('session', [lidAddr.toString()])
			if (lidExists) {
				recentMigrations.set(migrationKey, true)
				return
			}

			return (auth.keys as SignalKeyStoreWithTransaction).transaction(async () => {
				// Store mapping
				await lidMapping.storeLIDPNMapping(toJid, fromJid)

				// Load and copy session
				const fromAddr = jidToSignalProtocolAddress(fromJid)
				const fromSession = await storage.loadSession(fromAddr.toString())

				if (fromSession?.haveOpenSession()) {
					// Deep copy session to prevent reference issues
					const sessionBytes = fromSession.serialize()
					const copiedSession = libsignal.SessionRecord.deserialize(sessionBytes)

					// Store at LID address
					await storage.storeSession(lidAddr.toString(), copiedSession)

					// Delete PN session - maintain single encryption layer
					await auth.keys.set({ session: { [fromAddr.toString()]: null } })
				}

				recentMigrations.set(migrationKey, true)
			})
		},

		async encryptMessageWithWire({ encryptionJid, wireJid, data }) {
			const result = await repository.encryptMessage({ jid: encryptionJid, data })
			return { ...result, wireJid }
		},

		destroy() {
			recentMigrations.clear()
		}
	}

	return repository
}

const jidToSignalProtocolAddress = (jid: string) => {
	const decoded = jidDecode(jid)!
	const { user, device, server } = decoded

	// LID addresses get _1 suffix for Signal protocol
	const signalUser = server === 'lid' ? `${user}_1` : user
	const finalDevice = device || 0

	return new libsignal.ProtocolAddress(signalUser, finalDevice)
}

const jidToSignalSenderKeyName = (group: string, user: string): SenderKeyName => {
	return new SenderKeyName(group, jidToSignalProtocolAddress(user))
}

function signalStorage(
	{ creds, keys }: SignalAuthState,
	lidMapping: LIDMappingStore
): SenderKeyStore & Record<string, any> {
	return {
		loadSession: async (id: string) => {
			try {
				// LID SINGLE SOURCE OF TRUTH: Auto-redirect PN to LID if mapping exists
				let actualId = id
				if (id.includes('.') && !id.includes('_1')) {
					// This is a PN signal address format (e.g., "1234567890.0")
					// Convert back to JID to check for LID mapping
					const parts = id.split('.')
					const device = parts[1] || '0'
					const pnJid = device === '0' ? `${parts[0]}@s.whatsapp.net` : `${parts[0]}:${device}@s.whatsapp.net`

					const lidForPN = await lidMapping.getLIDForPN(pnJid)
					if (lidForPN?.includes('@lid')) {
						const lidAddr = jidToSignalProtocolAddress(lidForPN)
						const lidId = lidAddr.toString()

						// Check if LID session exists
						const { [lidId]: lidSession } = await keys.get('session', [lidId])
						if (lidSession) {
							actualId = lidId
						}
					}
				}

				const { [actualId]: sess } = await keys.get('session', [actualId])

				if (sess) {
					return libsignal.SessionRecord.deserialize(sess)
				}
			} catch (e) {
				return null
			}

			return null
		},
		// TODO: Replace with libsignal.SessionRecord when type exports are added to libsignal
		storeSession: async (id: string, session: any) => {
			await keys.set({ session: { [id]: session.serialize() } })
		},
		isTrustedIdentity: () => {
			return true
		},
		loadPreKey: async (id: number | string) => {
			const keyId = id.toString()
			const { [keyId]: key } = await keys.get('pre-key', [keyId])
			if (key) {
				return {
					privKey: Buffer.from(key.private),
					pubKey: Buffer.from(key.public)
				}
			}
		},
		removePreKey: (id: number) => keys.set({ 'pre-key': { [id]: null } }),
		loadSignedPreKey: () => {
			const key = creds.signedPreKey
			return {
				privKey: Buffer.from(key.keyPair.private),
				pubKey: Buffer.from(key.keyPair.public)
			}
		},
		loadSenderKey: async (senderKeyName: SenderKeyName) => {
			const keyId = senderKeyName.toString()
			const { [keyId]: key } = await keys.get('sender-key', [keyId])
			if (key) {
				return SenderKeyRecord.deserialize(key)
			}

			return new SenderKeyRecord()
		},
		storeSenderKey: async (senderKeyName: SenderKeyName, key: SenderKeyRecord) => {
			const keyId = senderKeyName.toString()
			const serialized = JSON.stringify(key.serialize())
			await keys.set({ 'sender-key': { [keyId]: Buffer.from(serialized, 'utf-8') } })
		},
		getOurRegistrationId: () => creds.registrationId,
		getOurIdentity: () => {
			const { signedIdentityKey } = creds
			return {
				privKey: Buffer.from(signedIdentityKey.private),
				pubKey: generateSignalPubKey(signedIdentityKey.public)
			}
		}
	}
}<|MERGE_RESOLUTION|>--- conflicted
+++ resolved
@@ -1,10 +1,7 @@
 /* @ts-ignore */
 import * as libsignal from 'libsignal'
-<<<<<<< HEAD
-=======
 /* @ts-ignore */
 import { LRUCache } from 'lru-cache'
->>>>>>> 076daae8
 import type { SignalAuthState, SignalKeyStoreWithTransaction } from '../Types'
 import type { SignalRepository } from '../Types/Signal'
 import { generateSignalPubKey } from '../Utils'
@@ -16,8 +13,10 @@
 import { LIDMappingStore } from './lid-mapping'
 
 export function makeLibSignalRepository(auth: SignalAuthState): SignalRepository {
-<<<<<<< HEAD
-	const storage: SenderKeyStore = signalStorage(auth)
+
+	const lidMapping = new LIDMappingStore(auth.keys as SignalKeyStoreWithTransaction)
+	const storage = signalStorage(auth, lidMapping)
+
 
 	const parsedKeys = auth.keys as SignalKeyStoreWithTransaction
 
@@ -34,10 +33,6 @@
 		)
 	}
 
-	return {
-=======
-	const lidMapping = new LIDMappingStore(auth.keys as SignalKeyStoreWithTransaction)
-	const storage = signalStorage(auth, lidMapping)
 	// Simple operation-level deduplication (5 minutes)
 	const recentMigrations = new LRUCache<string, boolean>({
 		max: 500,
@@ -45,7 +40,7 @@
 	})
 
 	const repository: SignalRepository = {
->>>>>>> 076daae8
+
 		decryptGroupMessage({ group, authorJid, msg }) {
 			const senderName = jidToSignalSenderKeyName(group, authorJid)
 			const cipher = new GroupCipher(storage, senderName)
@@ -111,7 +106,7 @@
 
 			// If it's not a sync message, we need to ensure atomicity
 			// For regular messages, we use a transaction to ensure atomicity
-			return (auth.keys as SignalKeyStoreWithTransaction).transaction(async () => {
+			return parsedKeys.transaction(async () => {
 				return await doDecrypt()
 			}, jid)
 		},
@@ -216,9 +211,9 @@
 		async deleteSession(jid: string) {
 			const addr = jidToSignalProtocolAddress(jid)
 
-			return (auth.keys as SignalKeyStoreWithTransaction).transaction(async () => {
+			return parsedKeys.transaction(async () => {
 				await auth.keys.set({ session: { [addr.toString()]: null } })
-			})
+			}, jid)
 		},
 
 		async migrateSession(fromJid: string, toJid: string) {
@@ -247,7 +242,7 @@
 				return
 			}
 
-			return (auth.keys as SignalKeyStoreWithTransaction).transaction(async () => {
+			return parsedKeys.transaction(async () => {
 				// Store mapping
 				await lidMapping.storeLIDPNMapping(toJid, fromJid)
 
@@ -268,7 +263,7 @@
 				}
 
 				recentMigrations.set(migrationKey, true)
-			})
+			}, fromJid)
 		},
 
 		async encryptMessageWithWire({ encryptionJid, wireJid, data }) {
