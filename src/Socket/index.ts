--- conflicted
+++ resolved
@@ -3,13 +3,8 @@
 import { makeCommunitiesSocket } from './communities'
 
 // export the last socket layer
-<<<<<<< HEAD
-const makeWASocket = (config: UserFacingSocketConfig) => (
-	makeCommunitiesSocket({
-=======
 const makeWASocket = (config: UserFacingSocketConfig) =>
 	makeBusinessSocket({
->>>>>>> 6b4dce89
 		...DEFAULT_CONNECTION_CONFIG,
 		...config
 	})
