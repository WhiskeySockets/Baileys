--- conflicted
+++ resolved
@@ -1,15 +1,11 @@
 import { DEFAULT_CONNECTION_CONFIG } from '../Defaults'
-<<<<<<< HEAD
-import { UserFacingSocketConfig } from '../Types'
+
+import type { UserFacingSocketConfig } from '../Types'
 import { makeCommunitiesSocket } from './communities'
-=======
-import type { UserFacingSocketConfig } from '../Types'
-import { makeBusinessSocket } from './business'
->>>>>>> b7876da2
 
 // export the last socket layer
 const makeWASocket = (config: UserFacingSocketConfig) =>
-	makeBusinessSocket({
+	makeCommunitiesSocket({
 		...DEFAULT_CONNECTION_CONFIG,
 		...config
 	})
