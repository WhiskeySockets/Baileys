import NodeCache from '@cacheable/node-cache'
import { Boom } from '@hapi/boom'
import { randomBytes } from 'crypto'
import Long = require('long')
import { proto } from '../../WAProto'
import { DEFAULT_CACHE_TTLS, KEY_BUNDLE_TYPE, MIN_PREKEY_COUNT } from '../Defaults'
import {
	MessageReceiptType,
	MessageRelayOptions,
	MessageUserReceipt,
	SocketConfig,
	WACallEvent,
	WAMessageKey,
	WAMessageStatus,
	WAMessageStubType,
	WAPatchName
} from '../Types'
import {
	aesDecryptCTR,
	aesEncryptGCM,
	cleanMessage,
	Curve,
	decodeMediaRetryNode,
	decodeMessageNode,
	decryptMessageNode,
	delay,
	derivePairingCodeKey,
	encodeBigEndian,
	encodeSignedDeviceIdentity,
	getCallStatusFromNode,
	getHistoryMsg,
	getNextPreKeys,
	getStatusFromReceiptType,
	hkdf,
	MISSING_KEYS_ERROR_TEXT,
	NACK_REASONS,
	NO_MESSAGE_FOUND_ERROR_TEXT,
	unixTimestampSeconds,
	xmppPreKey,
	xmppSignedPreKey
} from '../Utils'
import { makeMutex } from '../Utils/make-mutex'
import {
	areJidsSameUser,
	BinaryNode,
	getAllBinaryNodeChildren,
	getBinaryNodeChild,
	getBinaryNodeChildBuffer,
	getBinaryNodeChildren,
	getBinaryNodeChildString,
	isJidGroup,
	isJidStatusBroadcast,
	isJidUser,
	jidDecode,
	jidNormalizedUser,
	S_WHATSAPP_NET
} from '../WABinary'
import { extractGroupMetadata } from './groups'
import { makeMessagesSocket } from './messages-send'

export const makeMessagesRecvSocket = (config: SocketConfig) => {
	const { logger, retryRequestDelayMs, maxMsgRetryCount, getMessage, shouldIgnoreJid } = config
	const sock = makeMessagesSocket(config)
	const {
		ev,
		authState,
		ws,
		processingMutex,
		signalRepository,
		query,
		upsertMessage,
		resyncAppState,
		onUnexpectedError,
		assertSessions,
		sendNode,
		relayMessage,
		sendReceipt,
		uploadPreKeys,
		sendPeerDataOperationMessage
	} = sock

	/** this mutex ensures that each retryRequest will wait for the previous one to finish */
	const retryMutex = makeMutex()

	const msgRetryCache =
		config.msgRetryCounterCache ||
		new NodeCache({
			stdTTL: DEFAULT_CACHE_TTLS.MSG_RETRY, // 1 hour
			useClones: false
		})
	const callOfferCache =
		config.callOfferCache ||
		new NodeCache({
			stdTTL: DEFAULT_CACHE_TTLS.CALL_OFFER, // 5 mins
			useClones: false
		})

	const placeholderResendCache =
		config.placeholderResendCache ||
		new NodeCache({
			stdTTL: DEFAULT_CACHE_TTLS.MSG_RETRY, // 1 hour
			useClones: false
		})

	let sendActiveReceipts = false

	const sendMessageAck = async ({ tag, attrs, content }: BinaryNode, errorCode?: number) => {
		const stanza: BinaryNode = {
			tag: 'ack',
			attrs: {
				id: attrs.id,
				to: attrs.from,
				class: tag
			}
		}

		if (!!errorCode) {
			stanza.attrs.error = errorCode.toString()
		}

		if (!!attrs.participant) {
			stanza.attrs.participant = attrs.participant
		}

		if (!!attrs.recipient) {
			stanza.attrs.recipient = attrs.recipient
		}

		if (
			!!attrs.type &&
			(tag !== 'message' || getBinaryNodeChild({ tag, attrs, content }, 'unavailable') || errorCode !== 0)
		) {
			stanza.attrs.type = attrs.type
		}

		if (tag === 'message' && getBinaryNodeChild({ tag, attrs, content }, 'unavailable')) {
			stanza.attrs.from = authState.creds.me!.id
		}

		logger.debug({ recv: { tag, attrs }, sent: stanza.attrs }, 'sent ack')
		await sendNode(stanza)
	}

	const rejectCall = async (callId: string, callFrom: string) => {
		const stanza: BinaryNode = {
			tag: 'call',
			attrs: {
				from: authState.creds.me!.id,
				to: callFrom
			},
			content: [
				{
					tag: 'reject',
					attrs: {
						'call-id': callId,
						'call-creator': callFrom,
						count: '0'
					},
					content: undefined
				}
			]
		}
		await query(stanza)
	}

	const sendRetryRequest = async (node: BinaryNode, forceIncludeKeys = false) => {
		const { fullMessage } = decodeMessageNode(node, authState.creds.me!.id, authState.creds.me!.lid || '')
		const { key: msgKey } = fullMessage
		const msgId = msgKey.id!

		const key = `${msgId}:${msgKey?.participant}`
<<<<<<< HEAD
		let retryCount = await msgRetryCache.get<number>(key) || 0
		if(retryCount >= maxMsgRetryCount) {
=======
		let retryCount = msgRetryCache.get<number>(key) || 0
		if (retryCount >= maxMsgRetryCount) {
>>>>>>> 8391c02e
			logger.debug({ retryCount, msgId }, 'reached retry limit, clearing')
			await msgRetryCache.del(key)
			return
		}

		retryCount += 1
		await msgRetryCache.set(key, retryCount)

		const { account, signedPreKey, signedIdentityKey: identityKey } = authState.creds

		if (retryCount === 1) {
			//request a resend via phone
			const msgId = await requestPlaceholderResend(msgKey)
			logger.debug(`sendRetryRequest: requested placeholder resend for message ${msgId}`)
		}

		const deviceIdentity = encodeSignedDeviceIdentity(account!, true)
		await authState.keys.transaction(async () => {
			const receipt: BinaryNode = {
				tag: 'receipt',
				attrs: {
					id: msgId,
					type: 'retry',
					to: node.attrs.from
				},
				content: [
					{
						tag: 'retry',
						attrs: {
							count: retryCount.toString(),
							id: node.attrs.id,
							t: node.attrs.t,
							v: '1'
						}
					},
					{
						tag: 'registration',
						attrs: {},
						content: encodeBigEndian(authState.creds.registrationId)
					}
				]
			}

			if (node.attrs.recipient) {
				receipt.attrs.recipient = node.attrs.recipient
			}

			if (node.attrs.participant) {
				receipt.attrs.participant = node.attrs.participant
			}

			if (retryCount > 1 || forceIncludeKeys) {
				const { update, preKeys } = await getNextPreKeys(authState, 1)

				const [keyId] = Object.keys(preKeys)
				const key = preKeys[+keyId]

				const content = receipt.content! as BinaryNode[]
				content.push({
					tag: 'keys',
					attrs: {},
					content: [
						{ tag: 'type', attrs: {}, content: Buffer.from(KEY_BUNDLE_TYPE) },
						{ tag: 'identity', attrs: {}, content: identityKey.public },
						xmppPreKey(key, +keyId),
						xmppSignedPreKey(signedPreKey),
						{ tag: 'device-identity', attrs: {}, content: deviceIdentity }
					]
				})

				ev.emit('creds.update', update)
			}

			await sendNode(receipt)

			logger.info({ msgAttrs: node.attrs, retryCount }, 'sent retry receipt')
		})
	}

	const handleEncryptNotification = async (node: BinaryNode) => {
		const from = node.attrs.from
		if (from === S_WHATSAPP_NET) {
			const countChild = getBinaryNodeChild(node, 'count')
			const count = +countChild!.attrs.value
			const shouldUploadMorePreKeys = count < MIN_PREKEY_COUNT

			logger.debug({ count, shouldUploadMorePreKeys }, 'recv pre-key count')
			if (shouldUploadMorePreKeys) {
				await uploadPreKeys()
			}
		} else {
			const identityNode = getBinaryNodeChild(node, 'identity')
			if (identityNode) {
				logger.info({ jid: from }, 'identity changed')
				// not handling right now
				// signal will override new identity anyway
			} else {
				logger.info({ node }, 'unknown encrypt notification')
			}
		}
	}

	const handleGroupNotification = (participant: string, child: BinaryNode, msg: Partial<proto.IWebMessageInfo>) => {
		const participantJid = getBinaryNodeChild(child, 'participant')?.attrs?.jid || participant
		switch (child?.tag) {
			case 'create':
				const metadata = extractGroupMetadata(child)

				msg.messageStubType = WAMessageStubType.GROUP_CREATE
				msg.messageStubParameters = [metadata.subject]
				msg.key = { participant: metadata.owner }

				ev.emit('chats.upsert', [
					{
						id: metadata.id,
						name: metadata.subject,
						conversationTimestamp: metadata.creation
					}
				])
				ev.emit('groups.upsert', [
					{
						...metadata,
						author: participant
					}
				])
				break
			case 'ephemeral':
			case 'not_ephemeral':
				msg.message = {
					protocolMessage: {
						type: proto.Message.ProtocolMessage.Type.EPHEMERAL_SETTING,
						ephemeralExpiration: +(child.attrs.expiration || 0)
					}
				}
				break
			case 'modify':
				const oldNumber = getBinaryNodeChildren(child, 'participant').map(p => p.attrs.jid)
				msg.messageStubParameters = oldNumber || []
				msg.messageStubType = WAMessageStubType.GROUP_PARTICIPANT_CHANGE_NUMBER
				break
			case 'promote':
			case 'demote':
			case 'remove':
			case 'add':
			case 'leave':
				const stubType = `GROUP_PARTICIPANT_${child.tag.toUpperCase()}`
				msg.messageStubType = WAMessageStubType[stubType]

				const participants = getBinaryNodeChildren(child, 'participant').map(p => p.attrs.jid)
				if (
					participants.length === 1 &&
					// if recv. "remove" message and sender removed themselves
					// mark as left
					areJidsSameUser(participants[0], participant) &&
					child.tag === 'remove'
				) {
					msg.messageStubType = WAMessageStubType.GROUP_PARTICIPANT_LEAVE
				}

				msg.messageStubParameters = participants
				break
			case 'subject':
				msg.messageStubType = WAMessageStubType.GROUP_CHANGE_SUBJECT
				msg.messageStubParameters = [child.attrs.subject]
				break
			case 'description':
				const description = getBinaryNodeChild(child, 'body')?.content?.toString()
				msg.messageStubType = WAMessageStubType.GROUP_CHANGE_DESCRIPTION
				msg.messageStubParameters = description ? [description] : undefined
				break
			case 'announcement':
			case 'not_announcement':
				msg.messageStubType = WAMessageStubType.GROUP_CHANGE_ANNOUNCE
				msg.messageStubParameters = [child.tag === 'announcement' ? 'on' : 'off']
				break
			case 'locked':
			case 'unlocked':
				msg.messageStubType = WAMessageStubType.GROUP_CHANGE_RESTRICT
				msg.messageStubParameters = [child.tag === 'locked' ? 'on' : 'off']
				break
			case 'invite':
				msg.messageStubType = WAMessageStubType.GROUP_CHANGE_INVITE_LINK
				msg.messageStubParameters = [child.attrs.code]
				break
			case 'member_add_mode':
				const addMode = child.content
				if (addMode) {
					msg.messageStubType = WAMessageStubType.GROUP_MEMBER_ADD_MODE
					msg.messageStubParameters = [addMode.toString()]
				}

				break
			case 'membership_approval_mode':
				const approvalMode = getBinaryNodeChild(child, 'group_join')
				if (approvalMode) {
					msg.messageStubType = WAMessageStubType.GROUP_MEMBERSHIP_JOIN_APPROVAL_MODE
					msg.messageStubParameters = [approvalMode.attrs.state]
				}

				break
			case 'created_membership_requests':
				msg.messageStubType = WAMessageStubType.GROUP_MEMBERSHIP_JOIN_APPROVAL_REQUEST_NON_ADMIN_ADD
				msg.messageStubParameters = [participantJid, 'created', child.attrs.request_method]
				break
			case 'revoked_membership_requests':
				const isDenied = areJidsSameUser(participantJid, participant)
				msg.messageStubType = WAMessageStubType.GROUP_MEMBERSHIP_JOIN_APPROVAL_REQUEST_NON_ADMIN_ADD
				msg.messageStubParameters = [participantJid, isDenied ? 'revoked' : 'rejected']
				break
		}
	}

	const processNotification = async (node: BinaryNode) => {
		const result: Partial<proto.IWebMessageInfo> = {}
		const [child] = getAllBinaryNodeChildren(node)
		const nodeType = node.attrs.type
		const from = jidNormalizedUser(node.attrs.from)

		switch (nodeType) {
			case 'privacy_token':
				const tokenList = getBinaryNodeChildren(child, 'token')
				for (const { attrs, content } of tokenList) {
					const jid = attrs.jid
					ev.emit('chats.update', [
						{
							id: jid,
							tcToken: content as Buffer
						}
					])

					logger.debug({ jid }, 'got privacy token update')
				}

				break
			case 'newsletter':
				await handleNewsletterNotification(node)
				break
			case 'mex':
				await handleMexNewsletterNotification(node)
				break
			case 'w:gp2':
				handleGroupNotification(node.attrs.participant, child, result)
				break
			case 'mediaretry':
				const event = decodeMediaRetryNode(node)
				ev.emit('messages.media-update', [event])
				break
			case 'encrypt':
				await handleEncryptNotification(node)
				break
			case 'devices':
				const devices = getBinaryNodeChildren(child, 'device')
				if (areJidsSameUser(child.attrs.jid, authState.creds.me!.id)) {
					const deviceJids = devices.map(d => d.attrs.jid)
					logger.info({ deviceJids }, 'got my own devices')
				}

				break
			case 'server_sync':
				const update = getBinaryNodeChild(node, 'collection')
				if (update) {
					const name = update.attrs.name as WAPatchName
					await resyncAppState([name], false)
				}

				break
			case 'picture':
				const setPicture = getBinaryNodeChild(node, 'set')
				const delPicture = getBinaryNodeChild(node, 'delete')

				ev.emit('contacts.update', [
					{
						id: jidNormalizedUser(node?.attrs?.from) || (setPicture || delPicture)?.attrs?.hash || '',
						imgUrl: setPicture ? 'changed' : 'removed'
					}
				])

				if (isJidGroup(from)) {
					const node = setPicture || delPicture
					result.messageStubType = WAMessageStubType.GROUP_CHANGE_ICON

					if (setPicture) {
						result.messageStubParameters = [setPicture.attrs.id]
					}

					result.participant = node?.attrs.author
					result.key = {
						...(result.key || {}),
						participant: setPicture?.attrs.author
					}
				}

				break
			case 'account_sync':
				if (child.tag === 'disappearing_mode') {
					const newDuration = +child.attrs.duration
					const timestamp = +child.attrs.t

					logger.info({ newDuration }, 'updated account disappearing mode')

					ev.emit('creds.update', {
						accountSettings: {
							...authState.creds.accountSettings,
							defaultDisappearingMode: {
								ephemeralExpiration: newDuration,
								ephemeralSettingTimestamp: timestamp
							}
						}
					})
				} else if (child.tag === 'blocklist') {
					const blocklists = getBinaryNodeChildren(child, 'item')

					for (const { attrs } of blocklists) {
						const blocklist = [attrs.jid]
						const type = attrs.action === 'block' ? 'add' : 'remove'
						ev.emit('blocklist.update', { blocklist, type })
					}
				}

				break
			case 'link_code_companion_reg':
				const linkCodeCompanionReg = getBinaryNodeChild(node, 'link_code_companion_reg')
				const ref = toRequiredBuffer(getBinaryNodeChildBuffer(linkCodeCompanionReg, 'link_code_pairing_ref'))
				const primaryIdentityPublicKey = toRequiredBuffer(
					getBinaryNodeChildBuffer(linkCodeCompanionReg, 'primary_identity_pub')
				)
				const primaryEphemeralPublicKeyWrapped = toRequiredBuffer(
					getBinaryNodeChildBuffer(linkCodeCompanionReg, 'link_code_pairing_wrapped_primary_ephemeral_pub')
				)
				const codePairingPublicKey = await decipherLinkPublicKey(primaryEphemeralPublicKeyWrapped)
				const companionSharedKey = Curve.sharedKey(
					authState.creds.pairingEphemeralKeyPair.private,
					codePairingPublicKey
				)
				const random = randomBytes(32)
				const linkCodeSalt = randomBytes(32)
				const linkCodePairingExpanded = await hkdf(companionSharedKey, 32, {
					salt: linkCodeSalt,
					info: 'link_code_pairing_key_bundle_encryption_key'
				})
				const encryptPayload = Buffer.concat([
					Buffer.from(authState.creds.signedIdentityKey.public),
					primaryIdentityPublicKey,
					random
				])
				const encryptIv = randomBytes(12)
				const encrypted = aesEncryptGCM(encryptPayload, linkCodePairingExpanded, encryptIv, Buffer.alloc(0))
				const encryptedPayload = Buffer.concat([linkCodeSalt, encryptIv, encrypted])
				const identitySharedKey = Curve.sharedKey(authState.creds.signedIdentityKey.private, primaryIdentityPublicKey)
				const identityPayload = Buffer.concat([companionSharedKey, identitySharedKey, random])
				authState.creds.advSecretKey = (await hkdf(identityPayload, 32, { info: 'adv_secret' })).toString('base64')
				await query({
					tag: 'iq',
					attrs: {
						to: S_WHATSAPP_NET,
						type: 'set',
						id: sock.generateMessageTag(),
						xmlns: 'md'
					},
					content: [
						{
							tag: 'link_code_companion_reg',
							attrs: {
								jid: authState.creds.me!.id,
								stage: 'companion_finish'
							},
							content: [
								{
									tag: 'link_code_pairing_wrapped_key_bundle',
									attrs: {},
									content: encryptedPayload
								},
								{
									tag: 'companion_identity_public',
									attrs: {},
									content: authState.creds.signedIdentityKey.public
								},
								{
									tag: 'link_code_pairing_ref',
									attrs: {},
									content: ref
								}
							]
						}
					]
				})
				authState.creds.registered = true
				ev.emit('creds.update', authState.creds)
		}

		if (Object.keys(result).length) {
			return result
		}
	}

	async function decipherLinkPublicKey(data: Uint8Array | Buffer) {
		const buffer = toRequiredBuffer(data)
		const salt = buffer.slice(0, 32)
		const secretKey = await derivePairingCodeKey(authState.creds.pairingCode!, salt)
		const iv = buffer.slice(32, 48)
		const payload = buffer.slice(48, 80)
		return aesDecryptCTR(payload, secretKey, iv)
	}

	function toRequiredBuffer(data: Uint8Array | Buffer | undefined) {
		if (data === undefined) {
			throw new Boom('Invalid buffer', { statusCode: 400 })
		}

		return data instanceof Buffer ? data : Buffer.from(data)
	}

	const willSendMessageAgain = async (id: string, participant: string) => {
		const key = `${id}:${participant}`
		const retryCount = await msgRetryCache.get<number>(key) || 0
		return retryCount < maxMsgRetryCount
	}

	const updateSendMessageAgainCount = async (id: string, participant: string) => {
		const key = `${id}:${participant}`
		const newValue = (await msgRetryCache.get<number>(key) || 0) + 1
		await msgRetryCache.set(key, newValue)
	}

	const sendMessagesAgain = async (key: proto.IMessageKey, ids: string[], retryNode: BinaryNode) => {
		// todo: implement a cache to store the last 256 sent messages (copy whatsmeow)
		const msgs = await Promise.all(ids.map(id => getMessage({ ...key, id })))
		const remoteJid = key.remoteJid!
		const participant = key.participant || remoteJid
		// if it's the primary jid sending the request
		// just re-send the message to everyone
		// prevents the first message decryption failure
		const sendToAll = !jidDecode(participant)?.device
		await assertSessions([participant], true)

		if (isJidGroup(remoteJid)) {
			await authState.keys.set({ 'sender-key-memory': { [remoteJid]: null } })
		}

		logger.debug({ participant, sendToAll }, 'forced new session for retry recp')

		for (const [i, msg] of msgs.entries()) {
			if (msg) {
				updateSendMessageAgainCount(ids[i], participant)
				const msgRelayOpts: MessageRelayOptions = { messageId: ids[i] }

				if (sendToAll) {
					msgRelayOpts.useUserDevicesCache = false
				} else {
					msgRelayOpts.participant = {
						jid: participant,
						count: +retryNode.attrs.count
					}
				}

				await relayMessage(key.remoteJid!, msg, msgRelayOpts)
			} else {
				logger.debug({ jid: key.remoteJid, id: ids[i] }, 'recv retry request, but message not available')
			}
		}
	}

	const handleReceipt = async (node: BinaryNode) => {
		const { attrs, content } = node
		const isLid = attrs.from.includes('lid')
		const isNodeFromMe = areJidsSameUser(
			attrs.participant || attrs.from,
			isLid ? authState.creds.me?.lid : authState.creds.me?.id
		)
		const remoteJid = !isNodeFromMe || isJidGroup(attrs.from) ? attrs.from : attrs.recipient
		const fromMe = !attrs.recipient || ((attrs.type === 'retry' || attrs.type === 'sender') && isNodeFromMe)

		const key: proto.IMessageKey = {
			remoteJid,
			id: '',
			fromMe,
			participant: attrs.participant
		}

		if (shouldIgnoreJid(remoteJid) && remoteJid !== '@s.whatsapp.net') {
			logger.debug({ remoteJid }, 'ignoring receipt from jid')
			await sendMessageAck(node)
			return
		}

		const ids = [attrs.id]
		if (Array.isArray(content)) {
			const items = getBinaryNodeChildren(content[0], 'item')
			ids.push(...items.map(i => i.attrs.id))
		}

		try {
			await Promise.all([
				processingMutex.mutex(async () => {
					const status = getStatusFromReceiptType(attrs.type)
					if (
						typeof status !== 'undefined' &&
						// basically, we only want to know when a message from us has been delivered to/read by the other person
						// or another device of ours has read some messages
						(status >= proto.WebMessageInfo.Status.SERVER_ACK || !isNodeFromMe)
					) {
						if (isJidGroup(remoteJid) || isJidStatusBroadcast(remoteJid)) {
							if (attrs.participant) {
								const updateKey: keyof MessageUserReceipt =
									status === proto.WebMessageInfo.Status.DELIVERY_ACK ? 'receiptTimestamp' : 'readTimestamp'
								ev.emit(
									'message-receipt.update',
									ids.map(id => ({
										key: { ...key, id },
										receipt: {
											userJid: jidNormalizedUser(attrs.participant),
											[updateKey]: +attrs.t
										}
									}))
								)
							}
						} else {
							ev.emit(
								'messages.update',
								ids.map(id => ({
									key: { ...key, id },
									update: { status }
								}))
							)
						}
					}

<<<<<<< HEAD
						if(attrs.type === 'retry') {
							// correctly set who is asking for the retry
							key.participant = key.participant || attrs.from
							const retryNode = getBinaryNodeChild(node, 'retry')
							if(await willSendMessageAgain(ids[0], key.participant)) {
								if(key.fromMe) {
									try {
										logger.debug({ attrs, key }, 'recv retry request')
										await sendMessagesAgain(key, ids, retryNode!)
									} catch(error) {
										logger.error({ key, ids, trace: error.stack }, 'error in sending message again')
									}
								} else {
									logger.info({ attrs, key }, 'recv retry for not fromMe message')
=======
					if (attrs.type === 'retry') {
						// correctly set who is asking for the retry
						key.participant = key.participant || attrs.from
						const retryNode = getBinaryNodeChild(node, 'retry')
						if (willSendMessageAgain(ids[0], key.participant)) {
							if (key.fromMe) {
								try {
									logger.debug({ attrs, key }, 'recv retry request')
									await sendMessagesAgain(key, ids, retryNode!)
								} catch (error) {
									logger.error({ key, ids, trace: error.stack }, 'error in sending message again')
>>>>>>> 8391c02e
								}
							} else {
								logger.info({ attrs, key }, 'recv retry for not fromMe message')
							}
						} else {
							logger.info({ attrs, key }, 'will not send message again, as sent too many times')
						}
					}
				})
			])
		} finally {
			await sendMessageAck(node)
		}
	}

	const handleNotification = async (node: BinaryNode) => {
		const remoteJid = node.attrs.from
		if (shouldIgnoreJid(remoteJid) && remoteJid !== '@s.whatsapp.net') {
			logger.debug({ remoteJid, id: node.attrs.id }, 'ignored notification')
			await sendMessageAck(node)
			return
		}

		try {
			await Promise.all([
				processingMutex.mutex(async () => {
					const msg = await processNotification(node)
					if (msg) {
						const fromMe = areJidsSameUser(node.attrs.participant || remoteJid, authState.creds.me!.id)
						msg.key = {
							remoteJid,
							fromMe,
							participant: node.attrs.participant,
							id: node.attrs.id,
							...(msg.key || {})
						}
						msg.participant ??= node.attrs.participant
						msg.messageTimestamp = +node.attrs.t

						const fullMsg = proto.WebMessageInfo.fromObject(msg)
						await upsertMessage(fullMsg, 'append')
					}
				})
			])
		} finally {
			await sendMessageAck(node)
		}
	}

	const handleMessage = async (node: BinaryNode) => {
		if (shouldIgnoreJid(node.attrs.from) && node.attrs.from !== '@s.whatsapp.net') {
			logger.debug({ key: node.attrs.key }, 'ignored message')
			await sendMessageAck(node)
			return
		}

		const encNode = getBinaryNodeChild(node, 'enc')

		// TODO: temporary fix for crashes and issues resulting of failed msmsg decryption
		if (encNode && encNode.attrs.type === 'msmsg') {
			logger.debug({ key: node.attrs.key }, 'ignored msmsg')
			await sendMessageAck(node)
			return
		}

		let response: string | undefined

		if (getBinaryNodeChild(node, 'unavailable') && !encNode) {
			await sendMessageAck(node)
			const { key } = decodeMessageNode(node, authState.creds.me!.id, authState.creds.me!.lid || '').fullMessage
			response = await requestPlaceholderResend(key)
			if (response === 'RESOLVED') {
				return
			}

			logger.debug('received unavailable message, acked and requested resend from phone')
		} else {
<<<<<<< HEAD
			if(await placeholderResendCache.get(node.attrs.id)) {
				await placeholderResendCache.del(node.attrs.id)
=======
			if (placeholderResendCache.get(node.attrs.id)) {
				placeholderResendCache.del(node.attrs.id)
>>>>>>> 8391c02e
			}
		}

		const {
			fullMessage: msg,
			category,
			author,
			decrypt
		} = decryptMessageNode(node, authState.creds.me!.id, authState.creds.me!.lid || '', signalRepository, logger)

		if (response && msg?.messageStubParameters?.[0] === NO_MESSAGE_FOUND_ERROR_TEXT) {
			msg.messageStubParameters = [NO_MESSAGE_FOUND_ERROR_TEXT, response]
		}

		if (
			msg.message?.protocolMessage?.type === proto.Message.ProtocolMessage.Type.SHARE_PHONE_NUMBER &&
			node.attrs.sender_pn
		) {
			ev.emit('chats.phoneNumberShare', { lid: node.attrs.from, jid: node.attrs.sender_pn })
		}

		try {
			await Promise.all([
				processingMutex.mutex(async () => {
					await decrypt()
					// message failed to decrypt
					if (msg.messageStubType === proto.WebMessageInfo.StubType.CIPHERTEXT) {
						if (msg?.messageStubParameters?.[0] === MISSING_KEYS_ERROR_TEXT) {
							return sendMessageAck(node, NACK_REASONS.ParsingError)
						}

						retryMutex.mutex(async () => {
							if (ws.isOpen) {
								if (getBinaryNodeChild(node, 'unavailable')) {
									return
								}

								const encNode = getBinaryNodeChild(node, 'enc')
								await sendRetryRequest(node, !encNode)
								if (retryRequestDelayMs) {
									await delay(retryRequestDelayMs)
								}
							} else {
								logger.debug({ node }, 'connection closed, ignoring retry req')
							}
						})
					} else {
						// no type in the receipt => message delivered
						let type: MessageReceiptType = undefined
						let participant = msg.key.participant
						if (category === 'peer') {
							// special peer message
							type = 'peer_msg'
						} else if (msg.key.fromMe) {
							// message was sent by us from a different device
							type = 'sender'
							// need to specially handle this case
							if (isJidUser(msg.key.remoteJid!)) {
								participant = author
							}
						} else if (!sendActiveReceipts) {
							type = 'inactive'
						}

						await sendReceipt(msg.key.remoteJid!, participant!, [msg.key.id!], type)

						// send ack for history message
						const isAnyHistoryMsg = getHistoryMsg(msg.message!)
						if (isAnyHistoryMsg) {
							const jid = jidNormalizedUser(msg.key.remoteJid!)
							await sendReceipt(jid, undefined, [msg.key.id!], 'hist_sync')
						}
					}

					cleanMessage(msg, authState.creds.me!.id)

					await sendMessageAck(node)

					await upsertMessage(msg, node.attrs.offline ? 'append' : 'notify')
				})
			])
		} catch (error) {
			logger.error({ error, node }, 'error in handling message')
		}
	}

	const fetchMessageHistory = async (
		count: number,
		oldestMsgKey: WAMessageKey,
		oldestMsgTimestamp: number | Long
	): Promise<string> => {
		if (!authState.creds.me?.id) {
			throw new Boom('Not authenticated')
		}

		const pdoMessage: proto.Message.IPeerDataOperationRequestMessage = {
			historySyncOnDemandRequest: {
				chatJid: oldestMsgKey.remoteJid,
				oldestMsgFromMe: oldestMsgKey.fromMe,
				oldestMsgId: oldestMsgKey.id,
				oldestMsgTimestampMs: oldestMsgTimestamp,
				onDemandMsgCount: count
			},
			peerDataOperationRequestType: proto.Message.PeerDataOperationRequestType.HISTORY_SYNC_ON_DEMAND
		}

		return sendPeerDataOperationMessage(pdoMessage)
	}

	const requestPlaceholderResend = async (messageKey: WAMessageKey): Promise<string | undefined> => {
		if (!authState.creds.me?.id) {
			throw new Boom('Not authenticated')
		}

<<<<<<< HEAD
		if(await placeholderResendCache.get(messageKey?.id!)) {
=======
		if (placeholderResendCache.get(messageKey?.id!)) {
>>>>>>> 8391c02e
			logger.debug({ messageKey }, 'already requested resend')
			return
		} else {
			await placeholderResendCache.set(messageKey?.id!, true)
		}

		await delay(5000)

<<<<<<< HEAD
		if(!(await placeholderResendCache.get(messageKey?.id!))) {
=======
		if (!placeholderResendCache.get(messageKey?.id!)) {
>>>>>>> 8391c02e
			logger.debug({ messageKey }, 'message received while resend requested')
			return 'RESOLVED'
		}

		const pdoMessage = {
			placeholderMessageResendRequest: [
				{
					messageKey
				}
			],
			peerDataOperationRequestType: proto.Message.PeerDataOperationRequestType.PLACEHOLDER_MESSAGE_RESEND
		}

<<<<<<< HEAD
		setTimeout(async () => {
			if(await placeholderResendCache.get(messageKey?.id!)) {
=======
		setTimeout(() => {
			if (placeholderResendCache.get(messageKey?.id!)) {
>>>>>>> 8391c02e
				logger.debug({ messageKey }, 'PDO message without response after 15 seconds. Phone possibly offline')
				await placeholderResendCache.del(messageKey?.id!)
			}
		}, 15_000)

		return sendPeerDataOperationMessage(pdoMessage)
	}

	const handleCall = async (node: BinaryNode) => {
		const { attrs } = node
		const [infoChild] = getAllBinaryNodeChildren(node)
		const callId = infoChild.attrs['call-id']
		const from = infoChild.attrs.from || infoChild.attrs['call-creator']
		const status = getCallStatusFromNode(infoChild)
		const call: WACallEvent = {
			chatId: attrs.from,
			from,
			id: callId,
			date: new Date(+attrs.t * 1000),
			offline: !!attrs.offline,
			status
		}

		if (status === 'offer') {
			call.isVideo = !!getBinaryNodeChild(infoChild, 'video')
			call.isGroup = infoChild.attrs.type === 'group' || !!infoChild.attrs['group-jid']
			call.groupJid = infoChild.attrs['group-jid']
			await callOfferCache.set(call.id, call)
		}

		const existingCall = await callOfferCache.get<WACallEvent>(call.id)

		// use existing call info to populate this event
		if (existingCall) {
			call.isVideo = existingCall.isVideo
			call.isGroup = existingCall.isGroup
		}

		// delete data once call has ended
<<<<<<< HEAD
		if(status === 'reject' || status === 'accept' || status === 'timeout' || status === 'terminate') {
			await callOfferCache.del(call.id)
=======
		if (status === 'reject' || status === 'accept' || status === 'timeout' || status === 'terminate') {
			callOfferCache.del(call.id)
>>>>>>> 8391c02e
		}

		ev.emit('call', [call])

		await sendMessageAck(node)
	}

	const handleBadAck = async ({ attrs }: BinaryNode) => {
		const key: WAMessageKey = { remoteJid: attrs.from, fromMe: true, id: attrs.id }

		// WARNING: REFRAIN FROM ENABLING THIS FOR NOW. IT WILL CAUSE A LOOP
		// // current hypothesis is that if pash is sent in the ack
		// // it means -- the message hasn't reached all devices yet
		// // we'll retry sending the message here
		// if(attrs.phash) {
		// 	logger.info({ attrs }, 'received phash in ack, resending message...')
		// 	const msg = await getMessage(key)
		// 	if(msg) {
		// 		await relayMessage(key.remoteJid!, msg, { messageId: key.id!, useUserDevicesCache: false })
		// 	} else {
		// 		logger.warn({ attrs }, 'could not send message again, as it was not found')
		// 	}
		// }

		// error in acknowledgement,
		// device could not display the message
		if (attrs.error) {
			logger.warn({ attrs }, 'received error in ack')
			ev.emit('messages.update', [
				{
					key,
					update: {
						status: WAMessageStatus.ERROR,
						messageStubParameters: [attrs.error]
					}
				}
			])
		}
	}

	/// processes a node with the given function
	/// and adds the task to the existing buffer if we're buffering events
	const processNodeWithBuffer = async <T>(
		node: BinaryNode,
		identifier: string,
		exec: (node: BinaryNode, offline: boolean) => Promise<T>
	) => {
		ev.buffer()
		await execTask()
		ev.flush()

		function execTask() {
			return exec(node, false).catch(err => onUnexpectedError(err, identifier))
		}
	}

	type MessageType = 'message' | 'call' | 'receipt' | 'notification'

	type OfflineNode = {
		type: MessageType
		node: BinaryNode
	}

	const makeOfflineNodeProcessor = () => {
		const nodeProcessorMap: Map<MessageType, (node: BinaryNode) => Promise<void>> = new Map([
			['message', handleMessage],
			['call', handleCall],
			['receipt', handleReceipt],
			['notification', handleNotification]
		])
		const nodes: OfflineNode[] = []
		let isProcessing = false

		const enqueue = (type: MessageType, node: BinaryNode) => {
			nodes.push({ type, node })

			if (isProcessing) {
				return
			}

			isProcessing = true

			const promise = async () => {
				while (nodes.length && ws.isOpen) {
					const { type, node } = nodes.shift()!

					const nodeProcessor = nodeProcessorMap.get(type)

					if (!nodeProcessor) {
						onUnexpectedError(new Error(`unknown offline node type: ${type}`), 'processing offline node')
						continue
					}

					await nodeProcessor(node)
				}

				isProcessing = false
			}

			promise().catch(error => onUnexpectedError(error, 'processing offline nodes'))
		}

		return { enqueue }
	}

	const offlineNodeProcessor = makeOfflineNodeProcessor()

	const processNode = (
		type: MessageType,
		node: BinaryNode,
		identifier: string,
		exec: (node: BinaryNode) => Promise<void>
	) => {
		const isOffline = !!node.attrs.offline

		if (isOffline) {
			offlineNodeProcessor.enqueue(type, node)
		} else {
			processNodeWithBuffer(node, identifier, exec)
		}
	}

	// Handles newsletter notifications
	async function handleNewsletterNotification(node: BinaryNode) {
		const from = node.attrs.from
		const [child] = getAllBinaryNodeChildren(node)
		const author = node.attrs.participant

		logger.info({ from, child }, 'got newsletter notification')

		switch (child.tag) {
			case 'reaction':
				const reactionUpdate = {
					id: from,
					server_id: child.attrs.message_id,
					reaction: {
						code: getBinaryNodeChildString(child, 'reaction'),
						count: 1
					}
				}
				ev.emit('newsletter.reaction', reactionUpdate)
				break

			case 'view':
				const viewUpdate = {
					id: from,
					server_id: child.attrs.message_id,
					count: parseInt(child.content?.toString() || '0', 10)
				}
				ev.emit('newsletter.view', viewUpdate)
				break

			case 'participant':
				const participantUpdate = {
					id: from,
					author,
					user: child.attrs.jid,
					action: child.attrs.action,
					new_role: child.attrs.role
				}
				ev.emit('newsletter-participants.update', participantUpdate)
				break

			case 'update':
				const settingsNode = getBinaryNodeChild(child, 'settings')
				if (settingsNode) {
					const update: Record<string, any> = {}
					const nameNode = getBinaryNodeChild(settingsNode, 'name')
					if (nameNode?.content) update.name = nameNode.content.toString()

					const descriptionNode = getBinaryNodeChild(settingsNode, 'description')
					if (descriptionNode?.content) update.description = descriptionNode.content.toString()

					ev.emit('newsletter-settings.update', {
						id: from,
						update
					})
				}

				break

			case 'message':
				const plaintextNode = getBinaryNodeChild(child, 'plaintext')
				if (plaintextNode?.content) {
					try {
						const contentBuf =
							typeof plaintextNode.content === 'string'
								? Buffer.from(plaintextNode.content, 'binary')
								: Buffer.from(plaintextNode.content as Uint8Array)
						const messageProto = proto.Message.decode(contentBuf)
						const fullMessage = proto.WebMessageInfo.fromObject({
							key: {
								remoteJid: from,
								id: child.attrs.message_id || child.attrs.server_id,
								fromMe: false
							},
							message: messageProto,
							messageTimestamp: +child.attrs.t
						})
						await upsertMessage(fullMessage, 'append')
						logger.info('Processed plaintext newsletter message')
					} catch (error) {
						logger.error({ error }, 'Failed to decode plaintext newsletter message')
					}
				}

				break

			default:
				logger.warn({ node }, 'Unknown newsletter notification')
				break
		}
	}

	// Handles mex newsletter notifications
	async function handleMexNewsletterNotification(node: BinaryNode) {
		const mexNode = getBinaryNodeChild(node, 'mex')
		if (!mexNode?.content) {
			logger.warn({ node }, 'Invalid mex newsletter notification')
			return
		}

		let data: any
		try {
			data = JSON.parse(mexNode.content.toString())
		} catch (error) {
			logger.error({ err: error, node }, 'Failed to parse mex newsletter notification')
			return
		}

		const operation = data?.operation
		const updates = data?.updates

		if (!updates || !operation) {
			logger.warn({ data }, 'Invalid mex newsletter notification content')
			return
		}

		logger.info({ operation, updates }, 'got mex newsletter notification')

		switch (operation) {
			case 'NotificationNewsletterUpdate':
				for (const update of updates) {
					if (update.jid && update.settings && Object.keys(update.settings).length > 0) {
						ev.emit('newsletter-settings.update', {
							id: update.jid,
							update: update.settings
						})
					}
				}

				break

			case 'NotificationNewsletterAdminPromote':
				for (const update of updates) {
					if (update.jid && update.user) {
						ev.emit('newsletter-participants.update', {
							id: update.jid,
							author: node.attrs.from,
							user: update.user,
							new_role: 'ADMIN',
							action: 'promote'
						})
					}
				}

				break

			default:
				logger.info({ operation, data }, 'Unhandled mex newsletter notification')
				break
		}
	}

	// recv a message
	ws.on('CB:message', (node: BinaryNode) => {
		processNode('message', node, 'processing message', handleMessage)
	})

	ws.on('CB:call', async (node: BinaryNode) => {
		processNode('call', node, 'handling call', handleCall)
	})

	ws.on('CB:receipt', node => {
		processNode('receipt', node, 'handling receipt', handleReceipt)
	})

	ws.on('CB:notification', async (node: BinaryNode) => {
		processNode('notification', node, 'handling notification', handleNotification)
	})
	ws.on('CB:ack,class:message', (node: BinaryNode) => {
		handleBadAck(node).catch(error => onUnexpectedError(error, 'handling bad ack'))
	})

	ev.on('call', ([call]) => {
		// missed call + group call notification message generation
		if (call.status === 'timeout' || (call.status === 'offer' && call.isGroup)) {
			const msg: proto.IWebMessageInfo = {
				key: {
					remoteJid: call.chatId,
					id: call.id,
					fromMe: false
				},
				messageTimestamp: unixTimestampSeconds(call.date)
			}
			if (call.status === 'timeout') {
				if (call.isGroup) {
					msg.messageStubType = call.isVideo
						? WAMessageStubType.CALL_MISSED_GROUP_VIDEO
						: WAMessageStubType.CALL_MISSED_GROUP_VOICE
				} else {
					msg.messageStubType = call.isVideo ? WAMessageStubType.CALL_MISSED_VIDEO : WAMessageStubType.CALL_MISSED_VOICE
				}
			} else {
				msg.message = { call: { callKey: Buffer.from(call.id) } }
			}

			const protoMsg = proto.WebMessageInfo.fromObject(msg)
			upsertMessage(protoMsg, call.offline ? 'append' : 'notify')
		}
	})

	ev.on('connection.update', ({ isOnline }) => {
		if (typeof isOnline !== 'undefined') {
			sendActiveReceipts = isOnline
			logger.trace(`sendActiveReceipts set to "${sendActiveReceipts}"`)
		}
	})

	return {
		...sock,
		sendMessageAck,
		sendRetryRequest,
		rejectCall,
		fetchMessageHistory,
		requestPlaceholderResend
	}
}<|MERGE_RESOLUTION|>--- conflicted
+++ resolved
@@ -169,13 +169,8 @@
 		const msgId = msgKey.id!
 
 		const key = `${msgId}:${msgKey?.participant}`
-<<<<<<< HEAD
-		let retryCount = await msgRetryCache.get<number>(key) || 0
-		if(retryCount >= maxMsgRetryCount) {
-=======
-		let retryCount = msgRetryCache.get<number>(key) || 0
+		let retryCount = (await msgRetryCache.get<number>(key)) || 0
 		if (retryCount >= maxMsgRetryCount) {
->>>>>>> 8391c02e
 			logger.debug({ retryCount, msgId }, 'reached retry limit, clearing')
 			await msgRetryCache.del(key)
 			return
@@ -590,13 +585,13 @@
 
 	const willSendMessageAgain = async (id: string, participant: string) => {
 		const key = `${id}:${participant}`
-		const retryCount = await msgRetryCache.get<number>(key) || 0
+		const retryCount = (await msgRetryCache.get<number>(key)) || 0
 		return retryCount < maxMsgRetryCount
 	}
 
 	const updateSendMessageAgainCount = async (id: string, participant: string) => {
 		const key = `${id}:${participant}`
-		const newValue = (await msgRetryCache.get<number>(key) || 0) + 1
+		const newValue = ((await msgRetryCache.get<number>(key)) || 0) + 1
 		await msgRetryCache.set(key, newValue)
 	}
 
@@ -701,42 +696,25 @@
 								}))
 							)
 						}
-					}
-
-<<<<<<< HEAD
-						if(attrs.type === 'retry') {
+
+						if (attrs.type === 'retry') {
 							// correctly set who is asking for the retry
 							key.participant = key.participant || attrs.from
 							const retryNode = getBinaryNodeChild(node, 'retry')
-							if(await willSendMessageAgain(ids[0], key.participant)) {
-								if(key.fromMe) {
+							if (await willSendMessageAgain(ids[0], key.participant)) {
+								if (key.fromMe) {
 									try {
 										logger.debug({ attrs, key }, 'recv retry request')
 										await sendMessagesAgain(key, ids, retryNode!)
-									} catch(error) {
+									} catch (error) {
 										logger.error({ key, ids, trace: error.stack }, 'error in sending message again')
 									}
 								} else {
 									logger.info({ attrs, key }, 'recv retry for not fromMe message')
-=======
-					if (attrs.type === 'retry') {
-						// correctly set who is asking for the retry
-						key.participant = key.participant || attrs.from
-						const retryNode = getBinaryNodeChild(node, 'retry')
-						if (willSendMessageAgain(ids[0], key.participant)) {
-							if (key.fromMe) {
-								try {
-									logger.debug({ attrs, key }, 'recv retry request')
-									await sendMessagesAgain(key, ids, retryNode!)
-								} catch (error) {
-									logger.error({ key, ids, trace: error.stack }, 'error in sending message again')
->>>>>>> 8391c02e
 								}
 							} else {
-								logger.info({ attrs, key }, 'recv retry for not fromMe message')
+								logger.info({ attrs, key }, 'will not send message again, as sent too many times')
 							}
-						} else {
-							logger.info({ attrs, key }, 'will not send message again, as sent too many times')
 						}
 					}
 				})
@@ -808,13 +786,8 @@
 
 			logger.debug('received unavailable message, acked and requested resend from phone')
 		} else {
-<<<<<<< HEAD
-			if(await placeholderResendCache.get(node.attrs.id)) {
+			if (await placeholderResendCache.get(node.attrs.id)) {
 				await placeholderResendCache.del(node.attrs.id)
-=======
-			if (placeholderResendCache.get(node.attrs.id)) {
-				placeholderResendCache.del(node.attrs.id)
->>>>>>> 8391c02e
 			}
 		}
 
@@ -929,11 +902,7 @@
 			throw new Boom('Not authenticated')
 		}
 
-<<<<<<< HEAD
-		if(await placeholderResendCache.get(messageKey?.id!)) {
-=======
-		if (placeholderResendCache.get(messageKey?.id!)) {
->>>>>>> 8391c02e
+		if (await placeholderResendCache.get(messageKey?.id!)) {
 			logger.debug({ messageKey }, 'already requested resend')
 			return
 		} else {
@@ -942,11 +911,7 @@
 
 		await delay(5000)
 
-<<<<<<< HEAD
-		if(!(await placeholderResendCache.get(messageKey?.id!))) {
-=======
-		if (!placeholderResendCache.get(messageKey?.id!)) {
->>>>>>> 8391c02e
+		if (!(await placeholderResendCache.get(messageKey?.id!))) {
 			logger.debug({ messageKey }, 'message received while resend requested')
 			return 'RESOLVED'
 		}
@@ -960,13 +925,8 @@
 			peerDataOperationRequestType: proto.Message.PeerDataOperationRequestType.PLACEHOLDER_MESSAGE_RESEND
 		}
 
-<<<<<<< HEAD
 		setTimeout(async () => {
-			if(await placeholderResendCache.get(messageKey?.id!)) {
-=======
-		setTimeout(() => {
-			if (placeholderResendCache.get(messageKey?.id!)) {
->>>>>>> 8391c02e
+			if (await placeholderResendCache.get(messageKey?.id!)) {
 				logger.debug({ messageKey }, 'PDO message without response after 15 seconds. Phone possibly offline')
 				await placeholderResendCache.del(messageKey?.id!)
 			}
@@ -1006,13 +966,8 @@
 		}
 
 		// delete data once call has ended
-<<<<<<< HEAD
-		if(status === 'reject' || status === 'accept' || status === 'timeout' || status === 'terminate') {
+		if (status === 'reject' || status === 'accept' || status === 'timeout' || status === 'terminate') {
 			await callOfferCache.del(call.id)
-=======
-		if (status === 'reject' || status === 'accept' || status === 'timeout' || status === 'terminate') {
-			callOfferCache.del(call.id)
->>>>>>> 8391c02e
 		}
 
 		ev.emit('call', [call])
