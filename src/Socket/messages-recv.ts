--- conflicted
+++ resolved
@@ -151,11 +151,7 @@
 
 		await delay(5000)
 
-<<<<<<< HEAD
 		if (!(await placeholderResendCache.get(messageKey?.id!))) {
-=======
-		if (!await placeholderResendCache.get(messageKey?.id!)) {
->>>>>>> 43d17875
 			logger.debug({ messageKey }, 'message received while resend requested')
 			return 'RESOLVED'
 		}
