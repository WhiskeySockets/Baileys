import NodeCache from '@cacheable/node-cache'
import { Boom } from '@hapi/boom'
import { randomBytes } from 'crypto'
import Long from 'long'
import { proto } from '../../WAProto/index.js'
import { DEFAULT_CACHE_TTLS, KEY_BUNDLE_TYPE, MIN_PREKEY_COUNT } from '../Defaults'
import type {
	GroupParticipant,
	MessageReceiptType,
	MessageRelayOptions,
	MessageUserReceipt,
	SocketConfig,
	WACallEvent,
	WAMessage,
	WAMessageKey,
	WAPatchName
} from '../Types'
import { WAMessageStatus, WAMessageStubType } from '../Types'
import {
	aesDecryptCTR,
	aesEncryptGCM,
	cleanMessage,
	Curve,
	decodeMediaRetryNode,
	decodeMessageNode,
	decryptMessageNode,
	delay,
	derivePairingCodeKey,
	encodeBigEndian,
	encodeSignedDeviceIdentity,
	extractAddressingContext,
	getCallStatusFromNode,
	getHistoryMsg,
	getNextPreKeys,
	getStatusFromReceiptType,
	hkdf,
	MISSING_KEYS_ERROR_TEXT,
	NACK_REASONS,
	NO_MESSAGE_FOUND_ERROR_TEXT,
	unixTimestampSeconds,
	xmppPreKey,
	xmppSignedPreKey
} from '../Utils'
import { makeMutex } from '../Utils/make-mutex'
import {
	areJidsSameUser,
	type BinaryNode,
	binaryNodeToString,
	getAllBinaryNodeChildren,
	getBinaryNodeChild,
	getBinaryNodeChildBuffer,
	getBinaryNodeChildren,
	getBinaryNodeChildString,
	isJidGroup,
	isJidNewsletter,
	isJidStatusBroadcast,
	isLidUser,
	isPnUser,
	jidDecode,
	jidNormalizedUser,
	S_WHATSAPP_NET
} from '../WABinary'
import { extractGroupMetadata } from './groups'
import { makeMessagesSocket } from './messages-send'

export const makeMessagesRecvSocket = (config: SocketConfig) => {
	const { logger, retryRequestDelayMs, maxMsgRetryCount, getMessage, shouldIgnoreJid, enableAutoSessionRecreation } =
		config
	const sock = makeMessagesSocket(config)
	const {
		ev,
		authState,
		ws,
		processingMutex,
		signalRepository,
		query,
		upsertMessage,
		resyncAppState,
		onUnexpectedError,
		assertSessions,
		sendNode,
		relayMessage,
		sendReceipt,
		uploadPreKeys,
		sendPeerDataOperationMessage,
		messageRetryManager
	} = sock

	/** this mutex ensures that each retryRequest will wait for the previous one to finish */
	const retryMutex = makeMutex()

	const msgRetryCache =
		config.msgRetryCounterCache ||
		new NodeCache<number>({
			stdTTL: DEFAULT_CACHE_TTLS.MSG_RETRY, // 1 hour
			useClones: false
		})
	const callOfferCache =
		config.callOfferCache ||
		new NodeCache<WACallEvent>({
			stdTTL: DEFAULT_CACHE_TTLS.CALL_OFFER, // 5 mins
			useClones: false
		})

	const placeholderResendCache =
		config.placeholderResendCache ||
		new NodeCache({
			stdTTL: DEFAULT_CACHE_TTLS.MSG_RETRY, // 1 hour
			useClones: false
		})

	// Debounce identity-change session refreshes per JID to avoid bursts
	const identityAssertDebounce = new NodeCache<boolean>({ stdTTL: 5, useClones: false })

	let sendActiveReceipts = false

	const fetchMessageHistory = async (
		count: number,
		oldestMsgKey: WAMessageKey,
		oldestMsgTimestamp: number | Long
	): Promise<string> => {
		if (!authState.creds.me?.id) {
			throw new Boom('Not authenticated')
		}

		const pdoMessage: proto.Message.IPeerDataOperationRequestMessage = {
			historySyncOnDemandRequest: {
				chatJid: oldestMsgKey.remoteJid,
				oldestMsgFromMe: oldestMsgKey.fromMe,
				oldestMsgId: oldestMsgKey.id,
				oldestMsgTimestampMs: oldestMsgTimestamp,
				onDemandMsgCount: count
			},
			peerDataOperationRequestType: proto.Message.PeerDataOperationRequestType.HISTORY_SYNC_ON_DEMAND
		}

		return sendPeerDataOperationMessage(pdoMessage)
	}

	const requestPlaceholderResend = async (messageKey: WAMessageKey): Promise<string | undefined> => {
		if (!authState.creds.me?.id) {
			throw new Boom('Not authenticated')
		}

		if (placeholderResendCache.get(messageKey?.id!)) {
			logger.debug({ messageKey }, 'already requested resend')
			return
		} else {
			await placeholderResendCache.set(messageKey?.id!, true)
		}

		await delay(5000)

		if (!placeholderResendCache.get(messageKey?.id!)) {
			logger.debug({ messageKey }, 'message received while resend requested')
			return 'RESOLVED'
		}

		const pdoMessage = {
			placeholderMessageResendRequest: [
				{
					messageKey
				}
			],
			peerDataOperationRequestType: proto.Message.PeerDataOperationRequestType.PLACEHOLDER_MESSAGE_RESEND
		}

		setTimeout(async () => {
			if (placeholderResendCache.get(messageKey?.id!)) {
				logger.debug({ messageKey }, 'PDO message without response after 15 seconds. Phone possibly offline')
				await placeholderResendCache.del(messageKey?.id!)
			}
		}, 15_000)

		return sendPeerDataOperationMessage(pdoMessage)
	}

	// Handles mex newsletter notifications
	const handleMexNewsletterNotification = async (node: BinaryNode) => {
		const mexNode = getBinaryNodeChild(node, 'mex')
		if (!mexNode?.content) {
			logger.warn({ node }, 'Invalid mex newsletter notification')
			return
		}

		let data: any
		try {
			data = JSON.parse(mexNode.content.toString())
		} catch (error) {
			logger.error({ err: error, node }, 'Failed to parse mex newsletter notification')
			return
		}

		const operation = data?.operation
		const updates = data?.updates

		if (!updates || !operation) {
			logger.warn({ data }, 'Invalid mex newsletter notification content')
			return
		}

		logger.info({ operation, updates }, 'got mex newsletter notification')

		switch (operation) {
			case 'NotificationNewsletterUpdate':
				for (const update of updates) {
					if (update.jid && update.settings && Object.keys(update.settings).length > 0) {
						ev.emit('newsletter-settings.update', {
							id: update.jid,
							update: update.settings
						})
					}
				}

				break

			case 'NotificationNewsletterAdminPromote':
				for (const update of updates) {
					if (update.jid && update.user) {
						ev.emit('newsletter-participants.update', {
							id: update.jid,
							author: node.attrs.from!,
							user: update.user,
							new_role: 'ADMIN',
							action: 'promote'
						})
					}
				}

				break

			default:
				logger.info({ operation, data }, 'Unhandled mex newsletter notification')
				break
		}
	}

	// Handles newsletter notifications
	const handleNewsletterNotification = async (node: BinaryNode) => {
		const from = node.attrs.from!
		const child = getAllBinaryNodeChildren(node)[0]!
		const author = node.attrs.participant!

		logger.info({ from, child }, 'got newsletter notification')

		switch (child.tag) {
			case 'reaction':
				const reactionUpdate = {
					id: from,
					server_id: child.attrs.message_id!,
					reaction: {
						code: getBinaryNodeChildString(child, 'reaction'),
						count: 1
					}
				}
				ev.emit('newsletter.reaction', reactionUpdate)
				break

			case 'view':
				const viewUpdate = {
					id: from,
					server_id: child.attrs.message_id!,
					count: parseInt(child.content?.toString() || '0', 10)
				}
				ev.emit('newsletter.view', viewUpdate)
				break

			case 'participant':
				const participantUpdate = {
					id: from,
					author,
					user: child.attrs.jid!,
					action: child.attrs.action!,
					new_role: child.attrs.role!
				}
				ev.emit('newsletter-participants.update', participantUpdate)
				break

			case 'update':
				const settingsNode = getBinaryNodeChild(child, 'settings')
				if (settingsNode) {
					const update: Record<string, any> = {}
					const nameNode = getBinaryNodeChild(settingsNode, 'name')
					if (nameNode?.content) update.name = nameNode.content.toString()

					const descriptionNode = getBinaryNodeChild(settingsNode, 'description')
					if (descriptionNode?.content) update.description = descriptionNode.content.toString()

					ev.emit('newsletter-settings.update', {
						id: from,
						update
					})
				}

				break

			case 'message':
				const plaintextNode = getBinaryNodeChild(child, 'plaintext')
				if (plaintextNode?.content) {
					try {
						const contentBuf =
							typeof plaintextNode.content === 'string'
								? Buffer.from(plaintextNode.content, 'binary')
								: Buffer.from(plaintextNode.content as Uint8Array)
						const messageProto = proto.Message.decode(contentBuf).toJSON()
						const fullMessage = proto.WebMessageInfo.fromObject({
							key: {
								remoteJid: from,
								id: child.attrs.message_id || child.attrs.server_id,
								fromMe: false // TODO: is this really true though
							},
							message: messageProto,
							messageTimestamp: +child.attrs.t!
						}).toJSON() as WAMessage
						await upsertMessage(fullMessage, 'append')
						logger.info('Processed plaintext newsletter message')
					} catch (error) {
						logger.error({ error }, 'Failed to decode plaintext newsletter message')
					}
				}

				break

			default:
				logger.warn({ node }, 'Unknown newsletter notification')
				break
		}
	}

	const sendMessageAck = async ({ tag, attrs, content }: BinaryNode, errorCode?: number) => {
		const stanza: BinaryNode = {
			tag: 'ack',
			attrs: {
				id: attrs.id!,
				to: attrs.from!,
				class: tag
			}
		}

		if (!!errorCode) {
			stanza.attrs.error = errorCode.toString()
		}

		if (!!attrs.participant) {
			stanza.attrs.participant = attrs.participant
		}

		if (!!attrs.recipient) {
			stanza.attrs.recipient = attrs.recipient
		}

		if (
			!!attrs.type &&
			(tag !== 'message' || getBinaryNodeChild({ tag, attrs, content }, 'unavailable') || errorCode !== 0)
		) {
			stanza.attrs.type = attrs.type
		}

		if (tag === 'message' && getBinaryNodeChild({ tag, attrs, content }, 'unavailable')) {
			stanza.attrs.from = authState.creds.me!.id
		}

		logger.debug({ recv: { tag, attrs }, sent: stanza.attrs }, 'sent ack')
		await sendNode(stanza)
	}

	const rejectCall = async (callId: string, callFrom: string) => {
		const stanza: BinaryNode = {
			tag: 'call',
			attrs: {
				from: authState.creds.me!.id,
				to: callFrom
			},
			content: [
				{
					tag: 'reject',
					attrs: {
						'call-id': callId,
						'call-creator': callFrom,
						count: '0'
					},
					content: undefined
				}
			]
		}
		await query(stanza)
	}

	const sendRetryRequest = async (node: BinaryNode, forceIncludeKeys = false) => {
		const { fullMessage } = decodeMessageNode(node, authState.creds.me!.id, authState.creds.me!.lid || '')
		const { key: msgKey } = fullMessage
		const msgId = msgKey.id!

		if (messageRetryManager) {
			// Check if we've exceeded max retries using the new system
			if (messageRetryManager.hasExceededMaxRetries(msgId)) {
				logger.debug({ msgId }, 'reached retry limit with new retry manager, clearing')
				messageRetryManager.markRetryFailed(msgId)
				return
			}

			// Increment retry count using new system
			const retryCount = messageRetryManager.incrementRetryCount(msgId)

			// Use the new retry count for the rest of the logic
			const key = `${msgId}:${msgKey?.participant}`
			await msgRetryCache.set(key, retryCount)
		} else {
			// Fallback to old system
			const key = `${msgId}:${msgKey?.participant}`
			let retryCount = (await msgRetryCache.get<number>(key)) || 0
			if (retryCount >= maxMsgRetryCount) {
				logger.debug({ retryCount, msgId }, 'reached retry limit, clearing')
				await msgRetryCache.del(key)
				return
			}

			retryCount += 1
			await msgRetryCache.set(key, retryCount)
		}

		const key = `${msgId}:${msgKey?.participant}`
		const retryCount = (await msgRetryCache.get<number>(key)) || 1

		const { account, signedPreKey, signedIdentityKey: identityKey } = authState.creds
		const fromJid = node.attrs.from!

		// Check if we should recreate the session
		let shouldRecreateSession = false
		let recreateReason = ''

		if (enableAutoSessionRecreation && messageRetryManager) {
			try {
				// Check if we have a session with this JID
				const sessionId = signalRepository.jidToSignalProtocolAddress(fromJid)
				const hasSession = await signalRepository.validateSession(fromJid)
				const result = messageRetryManager.shouldRecreateSession(fromJid, retryCount, hasSession.exists)
				shouldRecreateSession = result.recreate
				recreateReason = result.reason

				if (shouldRecreateSession) {
					logger.debug({ fromJid, retryCount, reason: recreateReason }, 'recreating session for retry')
					// Delete existing session to force recreation
					await authState.keys.set({ session: { [sessionId]: null } })
					forceIncludeKeys = true
				}
			} catch (error) {
				logger.warn({ error, fromJid }, 'failed to check session recreation')
			}
		}

		if (retryCount <= 2) {
			// Use new retry manager for phone requests if available
			if (messageRetryManager) {
				// Schedule phone request with delay (like whatsmeow)
				messageRetryManager.schedulePhoneRequest(msgId, async () => {
					try {
						const requestId = await requestPlaceholderResend(msgKey)
						logger.debug(
							`sendRetryRequest: requested placeholder resend (${requestId}) for message ${msgId} (scheduled)`
						)
					} catch (error) {
						logger.warn({ error, msgId }, 'failed to send scheduled phone request')
					}
				})
			} else {
				// Fallback to immediate request
				const msgId = await requestPlaceholderResend(msgKey)
				logger.debug(`sendRetryRequest: requested placeholder resend for message ${msgId}`)
			}
		}

		const deviceIdentity = encodeSignedDeviceIdentity(account!, true)
		await authState.keys.transaction(async () => {
			const receipt: BinaryNode = {
				tag: 'receipt',
				attrs: {
					id: msgId,
					type: 'retry',
					to: node.attrs.from!
				},
				content: [
					{
						tag: 'retry',
						attrs: {
							count: retryCount.toString(),
							id: node.attrs.id!,
							t: node.attrs.t!,
							v: '1',
							// ADD ERROR FIELD
							error: '0'
						}
					},
					{
						tag: 'registration',
						attrs: {},
						content: encodeBigEndian(authState.creds.registrationId)
					}
				]
			}

			if (node.attrs.recipient) {
				receipt.attrs.recipient = node.attrs.recipient
			}

			if (node.attrs.participant) {
				receipt.attrs.participant = node.attrs.participant
			}

			if (retryCount > 1 || forceIncludeKeys || shouldRecreateSession) {
				const { update, preKeys } = await getNextPreKeys(authState, 1)

				const [keyId] = Object.keys(preKeys)
				const key = preKeys[+keyId!]

				const content = receipt.content! as BinaryNode[]
				content.push({
					tag: 'keys',
					attrs: {},
					content: [
						{ tag: 'type', attrs: {}, content: Buffer.from(KEY_BUNDLE_TYPE) },
						{ tag: 'identity', attrs: {}, content: identityKey.public },
						xmppPreKey(key!, +keyId!),
						xmppSignedPreKey(signedPreKey),
						{ tag: 'device-identity', attrs: {}, content: deviceIdentity }
					]
				})

				ev.emit('creds.update', update)
			}

			await sendNode(receipt)

			logger.info({ msgAttrs: node.attrs, retryCount }, 'sent retry receipt')
		}, authState?.creds?.me?.id || 'sendRetryRequest')
	}

	const handleEncryptNotification = async (node: BinaryNode) => {
		const from = node.attrs.from
		if (from === S_WHATSAPP_NET) {
			const countChild = getBinaryNodeChild(node, 'count')
			const count = +countChild!.attrs.value!
			const shouldUploadMorePreKeys = count < MIN_PREKEY_COUNT

			logger.debug({ count, shouldUploadMorePreKeys }, 'recv pre-key count')
			if (shouldUploadMorePreKeys) {
				await uploadPreKeys()
			}
		} else {
			const identityNode = getBinaryNodeChild(node, 'identity')
			if (identityNode) {
				logger.info({ jid: from }, 'identity changed')
				if (identityAssertDebounce.get(from!)) {
					logger.debug({ jid: from }, 'skipping identity assert (debounced)')
					return
				}

				identityAssertDebounce.set(from!, true)
				try {
					await assertSessions([from!], true)
				} catch (error) {
					logger.warn({ error, jid: from }, 'failed to assert sessions after identity change')
				}
			} else {
				logger.info({ node }, 'unknown encrypt notification')
			}
		}
	}

	const handleGroupNotification = (fullNode: BinaryNode, child: BinaryNode, msg: Partial<WAMessage>) => {
		// TODO: Support PN/LID (Here is only LID now)

		const actingParticipantLid = fullNode.attrs.participant
		const actingParticipantPn = fullNode.attrs.participant_pn

		const affectedParticipantLid = getBinaryNodeChild(child, 'participant')?.attrs?.jid || actingParticipantLid!
		const affectedParticipantPn = getBinaryNodeChild(child, 'participant')?.attrs?.phone_number || actingParticipantPn!

		switch (child?.tag) {
			case 'create':
				const metadata = extractGroupMetadata(child)

				msg.messageStubType = WAMessageStubType.GROUP_CREATE
				msg.messageStubParameters = [metadata.subject]
				msg.key = { participant: metadata.owner, participantAlt: metadata.ownerPn }

				ev.emit('chats.upsert', [
					{
						id: metadata.id,
						name: metadata.subject,
						conversationTimestamp: metadata.creation
					}
				])
				ev.emit('groups.upsert', [
					{
						...metadata,
						author: actingParticipantLid,
						authorPn: actingParticipantPn
					}
				])
				break
			case 'ephemeral':
			case 'not_ephemeral':
				msg.message = {
					protocolMessage: {
						type: proto.Message.ProtocolMessage.Type.EPHEMERAL_SETTING,
						ephemeralExpiration: +(child.attrs.expiration || 0)
					}
				}
				break
			case 'modify':
				const oldNumber = getBinaryNodeChildren(child, 'participant').map(p => p.attrs.jid!)
				msg.messageStubParameters = oldNumber || []
				msg.messageStubType = WAMessageStubType.GROUP_PARTICIPANT_CHANGE_NUMBER
				break
			case 'promote':
			case 'demote':
			case 'remove':
			case 'add':
			case 'leave':
				const stubType = `GROUP_PARTICIPANT_${child.tag.toUpperCase()}`
				msg.messageStubType = WAMessageStubType[stubType as keyof typeof WAMessageStubType]

				const participants = getBinaryNodeChildren(child, 'participant').map(({ attrs }) => {
					// TODO: Store LID MAPPINGS
					return {
						id: attrs.jid!,
						phoneNumber: isLidUser(attrs.jid) && isPnUser(attrs.phone_number) ? attrs.phone_number : undefined,
						lid: isPnUser(attrs.jid) && isLidUser(attrs.lid) ? attrs.lid : undefined,
						admin: (attrs.type || null) as GroupParticipant['admin']
					}
				})

				if (
					participants.length === 1 &&
					// if recv. "remove" message and sender removed themselves
					// mark as left
					(areJidsSameUser(participants[0]!.id, actingParticipantLid) ||
						areJidsSameUser(participants[0]!.id, actingParticipantPn)) &&
					child.tag === 'remove'
				) {
					msg.messageStubType = WAMessageStubType.GROUP_PARTICIPANT_LEAVE
				}

				msg.messageStubParameters = participants.map(a => JSON.stringify(a))
				break
			case 'subject':
				msg.messageStubType = WAMessageStubType.GROUP_CHANGE_SUBJECT
				msg.messageStubParameters = [child.attrs.subject!]
				break
			case 'description':
				const description = getBinaryNodeChild(child, 'body')?.content?.toString()
				msg.messageStubType = WAMessageStubType.GROUP_CHANGE_DESCRIPTION
				msg.messageStubParameters = description ? [description] : undefined
				break
			case 'announcement':
			case 'not_announcement':
				msg.messageStubType = WAMessageStubType.GROUP_CHANGE_ANNOUNCE
				msg.messageStubParameters = [child.tag === 'announcement' ? 'on' : 'off']
				break
			case 'locked':
			case 'unlocked':
				msg.messageStubType = WAMessageStubType.GROUP_CHANGE_RESTRICT
				msg.messageStubParameters = [child.tag === 'locked' ? 'on' : 'off']
				break
			case 'invite':
				msg.messageStubType = WAMessageStubType.GROUP_CHANGE_INVITE_LINK
				msg.messageStubParameters = [child.attrs.code!]
				break
			case 'member_add_mode':
				const addMode = child.content
				if (addMode) {
					msg.messageStubType = WAMessageStubType.GROUP_MEMBER_ADD_MODE
					msg.messageStubParameters = [addMode.toString()]
				}

				break
			case 'membership_approval_mode':
				const approvalMode = getBinaryNodeChild(child, 'group_join')
				if (approvalMode) {
					msg.messageStubType = WAMessageStubType.GROUP_MEMBERSHIP_JOIN_APPROVAL_MODE
					msg.messageStubParameters = [approvalMode.attrs.state!]
				}

				break
			case 'created_membership_requests':
				msg.messageStubType = WAMessageStubType.GROUP_MEMBERSHIP_JOIN_APPROVAL_REQUEST_NON_ADMIN_ADD
				msg.messageStubParameters = [
					JSON.stringify({ lid: affectedParticipantLid, pn: affectedParticipantPn }),
					'created',
					child.attrs.request_method!
				]
				break
			case 'revoked_membership_requests':
				const isDenied = areJidsSameUser(affectedParticipantLid, actingParticipantLid)
				// TODO: LIDMAPPING SUPPORT
				msg.messageStubType = WAMessageStubType.GROUP_MEMBERSHIP_JOIN_APPROVAL_REQUEST_NON_ADMIN_ADD
				msg.messageStubParameters = [
					JSON.stringify({ lid: affectedParticipantLid, pn: affectedParticipantPn }),
					isDenied ? 'revoked' : 'rejected'
				]
				break
		}
	}

	const processNotification = async (node: BinaryNode) => {
		const result: Partial<WAMessage> = {}
		const [child] = getAllBinaryNodeChildren(node)
		const nodeType = node.attrs.type
		const from = jidNormalizedUser(node.attrs.from)

		switch (nodeType) {
<<<<<<< HEAD
			case 'privacy_token':
				logger.info("Inside privacy_token case!")

				const tokenList = getBinaryNodeChildren(child, 'token')
				for (const { attrs, content } of tokenList) {
					const jid = attrs.jid
					ev.emit('chats.update', [
						{
							id: jid,
							tcToken: content as Buffer
						}
					])

					logger.info("Emitted event chats.update!")
					logger.info({
							id: jid,
							tcToken: content as Buffer
						})

					logger.debug({ jid }, 'got privacy token update')
				}

				await handlePrivacyTokenNotification(node)
				break
=======
>>>>>>> cb8b3717
			case 'newsletter':
				await handleNewsletterNotification(node)
				break
			case 'mex':
				await handleMexNewsletterNotification(node)
				break
			case 'w:gp2':
				// TODO: HANDLE PARTICIPANT_PN
				handleGroupNotification(node, child!, result)
				break
			case 'mediaretry':
				const event = decodeMediaRetryNode(node)
				ev.emit('messages.media-update', [event])
				break
			case 'encrypt':
				await handleEncryptNotification(node)
				break
			case 'devices':
				const devices = getBinaryNodeChildren(child, 'device')
				if (
					areJidsSameUser(child!.attrs.jid, authState.creds.me!.id) ||
					areJidsSameUser(child!.attrs.lid, authState.creds.me!.lid)
				) {
					const deviceData = devices.map(d => ({ id: d.attrs.jid, lid: d.attrs.lid }))
					logger.info({ deviceData }, 'my own devices changed')
				}

				//TODO: drop a new event, add hashes

				break
			case 'server_sync':
				const update = getBinaryNodeChild(node, 'collection')
				if (update) {
					const name = update.attrs.name as WAPatchName
					await resyncAppState([name], false)
				}

				break
			case 'picture':
				const setPicture = getBinaryNodeChild(node, 'set')
				const delPicture = getBinaryNodeChild(node, 'delete')

				ev.emit('contacts.update', [
					{
						id: jidNormalizedUser(node?.attrs?.from) || (setPicture || delPicture)?.attrs?.hash || '',
						imgUrl: setPicture ? 'changed' : 'removed'
					}
				])

				if (isJidGroup(from)) {
					const node = setPicture || delPicture
					result.messageStubType = WAMessageStubType.GROUP_CHANGE_ICON

					if (setPicture) {
						result.messageStubParameters = [setPicture.attrs.id!]
					}

					result.participant = node?.attrs.author
					result.key = {
						...(result.key || {}),
						participant: setPicture?.attrs.author
					}
				}

				break
			case 'account_sync':
				if (child!.tag === 'disappearing_mode') {
					const newDuration = +child!.attrs.duration!
					const timestamp = +child!.attrs.t!

					logger.info({ newDuration }, 'updated account disappearing mode')

					ev.emit('creds.update', {
						accountSettings: {
							...authState.creds.accountSettings,
							defaultDisappearingMode: {
								ephemeralExpiration: newDuration,
								ephemeralSettingTimestamp: timestamp
							}
						}
					})
				} else if (child!.tag === 'blocklist') {
					const blocklists = getBinaryNodeChildren(child, 'item')

					for (const { attrs } of blocklists) {
						const blocklist = [attrs.jid!]
						const type = attrs.action === 'block' ? 'add' : 'remove'
						ev.emit('blocklist.update', { blocklist, type })
					}
				}

				break
			case 'link_code_companion_reg':
				const linkCodeCompanionReg = getBinaryNodeChild(node, 'link_code_companion_reg')
				const ref = toRequiredBuffer(getBinaryNodeChildBuffer(linkCodeCompanionReg, 'link_code_pairing_ref'))
				const primaryIdentityPublicKey = toRequiredBuffer(
					getBinaryNodeChildBuffer(linkCodeCompanionReg, 'primary_identity_pub')
				)
				const primaryEphemeralPublicKeyWrapped = toRequiredBuffer(
					getBinaryNodeChildBuffer(linkCodeCompanionReg, 'link_code_pairing_wrapped_primary_ephemeral_pub')
				)
				const codePairingPublicKey = await decipherLinkPublicKey(primaryEphemeralPublicKeyWrapped)
				const companionSharedKey = Curve.sharedKey(
					authState.creds.pairingEphemeralKeyPair.private,
					codePairingPublicKey
				)
				const random = randomBytes(32)
				const linkCodeSalt = randomBytes(32)
				const linkCodePairingExpanded = await hkdf(companionSharedKey, 32, {
					salt: linkCodeSalt,
					info: 'link_code_pairing_key_bundle_encryption_key'
				})
				const encryptPayload = Buffer.concat([
					Buffer.from(authState.creds.signedIdentityKey.public),
					primaryIdentityPublicKey,
					random
				])
				const encryptIv = randomBytes(12)
				const encrypted = aesEncryptGCM(encryptPayload, linkCodePairingExpanded, encryptIv, Buffer.alloc(0))
				const encryptedPayload = Buffer.concat([linkCodeSalt, encryptIv, encrypted])
				const identitySharedKey = Curve.sharedKey(authState.creds.signedIdentityKey.private, primaryIdentityPublicKey)
				const identityPayload = Buffer.concat([companionSharedKey, identitySharedKey, random])
				authState.creds.advSecretKey = (await hkdf(identityPayload, 32, { info: 'adv_secret' })).toString('base64')
				await query({
					tag: 'iq',
					attrs: {
						to: S_WHATSAPP_NET,
						type: 'set',
						id: sock.generateMessageTag(),
						xmlns: 'md'
					},
					content: [
						{
							tag: 'link_code_companion_reg',
							attrs: {
								jid: authState.creds.me!.id,
								stage: 'companion_finish'
							},
							content: [
								{
									tag: 'link_code_pairing_wrapped_key_bundle',
									attrs: {},
									content: encryptedPayload
								},
								{
									tag: 'companion_identity_public',
									attrs: {},
									content: authState.creds.signedIdentityKey.public
								},
								{
									tag: 'link_code_pairing_ref',
									attrs: {},
									content: ref
								}
							]
						}
					]
				})
				authState.creds.registered = true
				ev.emit('creds.update', authState.creds)
				break
		}

		if (Object.keys(result).length) {
			return result
		}
	}

	const handlePrivacyTokenNotification = async (node: BinaryNode) => {
		const tokensNode = getBinaryNodeChild(node, 'tokens')
		const from = jidNormalizedUser(node.attrs.from)

		logger.info("Inside handlePrivacyTokenNotification method")
		logger.info("Tokens node:")
		logger.info(tokensNode)
		if (!tokensNode) return

		const tokenNodes = getBinaryNodeChildren(tokensNode, 'token')

		logger.info("Token nodes after getBinaryNodeChildren:")
		logger.info(tokenNodes)

		for (const tokenNode of tokenNodes) {
			const { attrs, content } = tokenNode
			const type = attrs.type
			const timestamp = attrs.t

			if (type === 'trusted_contact' && content instanceof Buffer) {
				logger.info(
					{
						from,
						timestamp,
						tcToken: content
					},
					'received trusted contact token'
				)

				logger.info("Found trusted_contact!")
				logger.info({
					tctoken: { [from]: { token: content, timestamp } }
				})

				await authState.keys.set({
					tctoken: { [from]: { token: content, timestamp } }
				})
			}
		}
	}

	async function decipherLinkPublicKey(data: Uint8Array | Buffer) {
		const buffer = toRequiredBuffer(data)
		const salt = buffer.slice(0, 32)
		const secretKey = await derivePairingCodeKey(authState.creds.pairingCode!, salt)
		const iv = buffer.slice(32, 48)
		const payload = buffer.slice(48, 80)
		return aesDecryptCTR(payload, secretKey, iv)
	}

	function toRequiredBuffer(data: Uint8Array | Buffer | undefined) {
		if (data === undefined) {
			throw new Boom('Invalid buffer', { statusCode: 400 })
		}

		return data instanceof Buffer ? data : Buffer.from(data)
	}

	const willSendMessageAgain = async (id: string, participant: string) => {
		const key = `${id}:${participant}`
		const retryCount = (await msgRetryCache.get<number>(key)) || 0
		return retryCount < maxMsgRetryCount
	}

	const updateSendMessageAgainCount = async (id: string, participant: string) => {
		const key = `${id}:${participant}`
		const newValue = ((await msgRetryCache.get<number>(key)) || 0) + 1
		await msgRetryCache.set(key, newValue)
	}

	const sendMessagesAgain = async (key: WAMessageKey, ids: string[], retryNode: BinaryNode) => {
		const remoteJid = key.remoteJid!
		const participant = key.participant || remoteJid

		const retryCount = +retryNode.attrs.count! || 1

		// Try to get messages from cache first, then fallback to getMessage
		const msgs: (proto.IMessage | undefined)[] = []
		for (const id of ids) {
			let msg: proto.IMessage | undefined

			// Try to get from retry cache first if enabled
			if (messageRetryManager) {
				const cachedMsg = messageRetryManager.getRecentMessage(remoteJid, id)
				if (cachedMsg) {
					msg = cachedMsg.message
					logger.debug({ jid: remoteJid, id }, 'found message in retry cache')

					// Mark retry as successful since we found the message
					messageRetryManager.markRetrySuccess(id)
				}
			}

			// Fallback to getMessage if not found in cache
			if (!msg) {
				msg = await getMessage({ ...key, id })
				if (msg) {
					logger.debug({ jid: remoteJid, id }, 'found message via getMessage')
					// Also mark as successful if found via getMessage
					if (messageRetryManager) {
						messageRetryManager.markRetrySuccess(id)
					}
				}
			}

			msgs.push(msg)
		}

		// if it's the primary jid sending the request
		// just re-send the message to everyone
		// prevents the first message decryption failure
		const sendToAll = !jidDecode(participant)?.device

		// Check if we should recreate session for this retry
		let shouldRecreateSession = false
		let recreateReason = ''

		if (enableAutoSessionRecreation && messageRetryManager) {
			try {
				const sessionId = signalRepository.jidToSignalProtocolAddress(participant)

				const hasSession = await signalRepository.validateSession(participant)
				const result = messageRetryManager.shouldRecreateSession(participant, retryCount, hasSession.exists)
				shouldRecreateSession = result.recreate
				recreateReason = result.reason

				if (shouldRecreateSession) {
					logger.debug({ participant, retryCount, reason: recreateReason }, 'recreating session for outgoing retry')
					await authState.keys.set({ session: { [sessionId]: null } })
				}
			} catch (error) {
				logger.warn({ error, participant }, 'failed to check session recreation for outgoing retry')
			}
		}

		await assertSessions([participant], true)

		if (isJidGroup(remoteJid)) {
			await authState.keys.set({ 'sender-key-memory': { [remoteJid]: null } })
		}

		logger.debug({ participant, sendToAll, shouldRecreateSession, recreateReason }, 'forced new session for retry recp')

		for (const [i, msg] of msgs.entries()) {
			if (!ids[i]) continue

			if (msg && (await willSendMessageAgain(ids[i], participant))) {
				await updateSendMessageAgainCount(ids[i], participant)
				const msgRelayOpts: MessageRelayOptions = { messageId: ids[i] }

				if (sendToAll) {
					msgRelayOpts.useUserDevicesCache = false
				} else {
					msgRelayOpts.participant = {
						jid: participant,
						count: +retryNode.attrs.count!
					}
				}

				await relayMessage(key.remoteJid!, msg, msgRelayOpts)
			} else {
				logger.debug({ jid: key.remoteJid, id: ids[i] }, 'recv retry request, but message not available')
			}
		}
	}

	const handleReceipt = async (node: BinaryNode) => {
		const { attrs, content } = node
		const isLid = attrs.from!.includes('lid')
		const isNodeFromMe = areJidsSameUser(
			attrs.participant || attrs.from,
			isLid ? authState.creds.me?.lid : authState.creds.me?.id
		)
		const remoteJid = !isNodeFromMe || isJidGroup(attrs.from) ? attrs.from : attrs.recipient
		const fromMe = !attrs.recipient || ((attrs.type === 'retry' || attrs.type === 'sender') && isNodeFromMe)

		const key: proto.IMessageKey = {
			remoteJid,
			id: '',
			fromMe,
			participant: attrs.participant
		}

		if (shouldIgnoreJid(remoteJid!) && remoteJid !== S_WHATSAPP_NET) {
			logger.debug({ remoteJid }, 'ignoring receipt from jid')
			await sendMessageAck(node)
			return
		}

		const ids = [attrs.id!]
		if (Array.isArray(content)) {
			const items = getBinaryNodeChildren(content[0], 'item')
			ids.push(...items.map(i => i.attrs.id!))
		}

		try {
			await Promise.all([
				processingMutex.mutex(async () => {
					const status = getStatusFromReceiptType(attrs.type)
					if (
						typeof status !== 'undefined' &&
						// basically, we only want to know when a message from us has been delivered to/read by the other person
						// or another device of ours has read some messages
						(status >= proto.WebMessageInfo.Status.SERVER_ACK || !isNodeFromMe)
					) {
						if (isJidGroup(remoteJid) || isJidStatusBroadcast(remoteJid!)) {
							if (attrs.participant) {
								const updateKey: keyof MessageUserReceipt =
									status === proto.WebMessageInfo.Status.DELIVERY_ACK ? 'receiptTimestamp' : 'readTimestamp'
								ev.emit(
									'message-receipt.update',
									ids.map(id => ({
										key: { ...key, id },
										receipt: {
											userJid: jidNormalizedUser(attrs.participant),
											[updateKey]: +attrs.t!
										}
									}))
								)
							}
						} else {
							ev.emit(
								'messages.update',
								ids.map(id => ({
									key: { ...key, id },
									update: { status }
								}))
							)
						}
					}

					if (attrs.type === 'retry') {
						// correctly set who is asking for the retry
						key.participant = key.participant || attrs.from
						const retryNode = getBinaryNodeChild(node, 'retry')
						if (ids[0] && key.participant && (await willSendMessageAgain(ids[0], key.participant))) {
							if (key.fromMe) {
								try {
									await updateSendMessageAgainCount(ids[0], key.participant)
									logger.debug({ attrs, key }, 'recv retry request')
									await sendMessagesAgain(key, ids, retryNode!)
								} catch (error: unknown) {
									logger.error(
										{ key, ids, trace: error instanceof Error ? error.stack : 'Unknown error' },
										'error in sending message again'
									)
								}
							} else {
								logger.info({ attrs, key }, 'recv retry for not fromMe message')
							}
						} else {
							logger.info({ attrs, key }, 'will not send message again, as sent too many times')
						}
					}
				})
			])
		} finally {
			await sendMessageAck(node)
		}
	}

	const handleNotification = async (node: BinaryNode) => {
		const remoteJid = node.attrs.from
		if (shouldIgnoreJid(remoteJid!) && remoteJid !== S_WHATSAPP_NET) {
			logger.debug({ remoteJid, id: node.attrs.id }, 'ignored notification')
			await sendMessageAck(node)
			return
		}

		try {
			await Promise.all([
				processingMutex.mutex(async () => {
					const msg = await processNotification(node)
					if (msg) {
						const fromMe = areJidsSameUser(node.attrs.participant || remoteJid, authState.creds.me!.id)
						const { senderAlt: participantAlt, addressingMode } = extractAddressingContext(node)
						msg.key = {
							remoteJid,
							fromMe,
							participant: node.attrs.participant,
							participantAlt,
							addressingMode,
							id: node.attrs.id,
							...(msg.key || {})
						}
						msg.participant ??= node.attrs.participant
						msg.messageTimestamp = +node.attrs.t!

						const fullMsg = proto.WebMessageInfo.fromObject(msg) as WAMessage
						await upsertMessage(fullMsg, 'append')
					}
				})
			])
		} finally {
			await sendMessageAck(node)
		}
	}

	const handleMessage = async (node: BinaryNode) => {
		if (shouldIgnoreJid(node.attrs.from!) && node.attrs.from !== S_WHATSAPP_NET) {
			logger.debug({ key: node.attrs.key }, 'ignored message')
			await sendMessageAck(node, NACK_REASONS.UnhandledError)
			return
		}

		const encNode = getBinaryNodeChild(node, 'enc')
		// TODO: temporary fix for crashes and issues resulting of failed msmsg decryption
		if (encNode && encNode.attrs.type === 'msmsg') {
			logger.debug({ key: node.attrs.key }, 'ignored msmsg')
			await sendMessageAck(node, NACK_REASONS.MissingMessageSecret)
			return
		}

		const {
			fullMessage: msg,
			category,
			author,
			decrypt
		} = decryptMessageNode(node, authState.creds.me!.id, authState.creds.me!.lid || '', signalRepository, logger)

		const alt = msg.key.participantAlt || msg.key.remoteJidAlt
		// store new mappings we didn't have before
		if (!!alt) {
			const altServer = jidDecode(alt)?.server
			const primaryJid = msg.key.participant || msg.key.remoteJid!
			if (altServer === 'lid') {
				if (!(await signalRepository.lidMapping.getPNForLID(alt))) {
					await signalRepository.lidMapping.storeLIDPNMappings([{ lid: alt, pn: primaryJid }])
					await signalRepository.migrateSession(primaryJid, alt)
				}
			} else {
				await signalRepository.lidMapping.storeLIDPNMappings([{ lid: primaryJid, pn: alt }])
				await signalRepository.migrateSession(alt, primaryJid)
			}
		}

		if (msg.key?.remoteJid && msg.key?.id && messageRetryManager) {
			messageRetryManager.addRecentMessage(msg.key.remoteJid, msg.key.id, msg.message!)
			logger.debug(
				{
					jid: msg.key.remoteJid,
					id: msg.key.id
				},
				'Added message to recent cache for retry receipts'
			)
		}

		try {
			await processingMutex.mutex(async () => {
				await decrypt()
				// message failed to decrypt
				if (msg.messageStubType === proto.WebMessageInfo.StubType.CIPHERTEXT && msg.category !== 'peer') {
					if (
						msg?.messageStubParameters?.[0] === MISSING_KEYS_ERROR_TEXT ||
						msg.messageStubParameters?.[0] === NO_MESSAGE_FOUND_ERROR_TEXT
					) {
						return sendMessageAck(node)
					}

					const errorMessage = msg?.messageStubParameters?.[0] || ''
					const isPreKeyError = errorMessage.includes('PreKey')

					logger.debug(`[handleMessage] Attempting retry request for failed decryption`)

					// Handle both pre-key and normal retries in single mutex
					await retryMutex.mutex(async () => {
						try {
							if (!ws.isOpen) {
								logger.debug({ node }, 'Connection closed, skipping retry')
								return
							}

							// Handle pre-key errors with upload and delay
							if (isPreKeyError) {
								logger.info({ error: errorMessage }, 'PreKey error detected, uploading and retrying')

								try {
									logger.debug('Uploading pre-keys for error recovery')
									await uploadPreKeys(5)
									logger.debug('Waiting for server to process new pre-keys')
									await delay(1000)
								} catch (uploadErr) {
									logger.error({ uploadErr }, 'Pre-key upload failed, proceeding with retry anyway')
								}
							}

							const encNode = getBinaryNodeChild(node, 'enc')
							await sendRetryRequest(node, !encNode)
							if (retryRequestDelayMs) {
								await delay(retryRequestDelayMs)
							}
						} catch (err) {
							logger.error({ err, isPreKeyError }, 'Failed to handle retry, attempting basic retry')
							// Still attempt retry even if pre-key upload failed
							try {
								const encNode = getBinaryNodeChild(node, 'enc')
								await sendRetryRequest(node, !encNode)
							} catch (retryErr) {
								logger.error({ retryErr }, 'Failed to send retry after error handling')
							}
						}

						await sendMessageAck(node, NACK_REASONS.UnhandledError)
					})
				} else {
					const isNewsletter = isJidNewsletter(msg.key.remoteJid!)
					if (!isNewsletter) {
						// no type in the receipt => message delivered
						let type: MessageReceiptType = undefined
						let participant = msg.key.participant
						if (category === 'peer') {
							// special peer message
							type = 'peer_msg'
						} else if (msg.key.fromMe) {
							// message was sent by us from a different device
							type = 'sender'
							// need to specially handle this case
							if (isLidUser(msg.key.remoteJid!) || isLidUser(msg.key.remoteJidAlt)) {
								participant = author // TODO: investigate sending receipts to LIDs and not PNs
							}
						} else if (!sendActiveReceipts) {
							type = 'inactive'
						}

						await sendReceipt(msg.key.remoteJid!, participant!, [msg.key.id!], type)

						// send ack for history message
						const isAnyHistoryMsg = getHistoryMsg(msg.message!)
						if (isAnyHistoryMsg) {
							const jid = jidNormalizedUser(msg.key.remoteJid!)
							await sendReceipt(jid, undefined, [msg.key.id!], 'hist_sync') // TODO: investigate
						}
					} else {
						await sendMessageAck(node)
						logger.debug({ key: msg.key }, 'processed newsletter message without receipts')
					}
				}

				cleanMessage(msg, authState.creds.me!.id, authState.creds.me!.lid!)

				await upsertMessage(msg, node.attrs.offline ? 'append' : 'notify')
			})
		} catch (error) {
			logger.error({ error, node: binaryNodeToString(node) }, 'error in handling message')
		}
	}

	const handleCall = async (node: BinaryNode) => {
		const { attrs } = node
		const [infoChild] = getAllBinaryNodeChildren(node)
		const status = getCallStatusFromNode(infoChild!)

		if (!infoChild) {
			throw new Boom('Missing call info in call node')
		}

		const callId = infoChild.attrs['call-id']!
		const from = infoChild.attrs.from! || infoChild.attrs['call-creator']!

		const call: WACallEvent = {
			chatId: attrs.from!,
			from,
			id: callId,
			date: new Date(+attrs.t! * 1000),
			offline: !!attrs.offline,
			status
		}

		if (status === 'offer') {
			call.isVideo = !!getBinaryNodeChild(infoChild, 'video')
			call.isGroup = infoChild.attrs.type === 'group' || !!infoChild.attrs['group-jid']
			call.groupJid = infoChild.attrs['group-jid']
			await callOfferCache.set(call.id, call)
		}

		const existingCall = await callOfferCache.get<WACallEvent>(call.id)

		// use existing call info to populate this event
		if (existingCall) {
			call.isVideo = existingCall.isVideo
			call.isGroup = existingCall.isGroup
		}

		// delete data once call has ended
		if (status === 'reject' || status === 'accept' || status === 'timeout' || status === 'terminate') {
			await callOfferCache.del(call.id)
		}

		ev.emit('call', [call])

		await sendMessageAck(node)
	}

	const handleBadAck = async ({ attrs }: BinaryNode) => {
		const key: WAMessageKey = { remoteJid: attrs.from, fromMe: true, id: attrs.id }

		// WARNING: REFRAIN FROM ENABLING THIS FOR NOW. IT WILL CAUSE A LOOP
		// // current hypothesis is that if pash is sent in the ack
		// // it means -- the message hasn't reached all devices yet
		// // we'll retry sending the message here
		// if(attrs.phash) {
		// 	logger.info({ attrs }, 'received phash in ack, resending message...')
		// 	const msg = await getMessage(key)
		// 	if(msg) {
		// 		await relayMessage(key.remoteJid!, msg, { messageId: key.id!, useUserDevicesCache: false })
		// 	} else {
		// 		logger.warn({ attrs }, 'could not send message again, as it was not found')
		// 	}
		// }

		// error in acknowledgement,
		// device could not display the message
		if (attrs.error) {
			logger.warn({ attrs }, 'received error in ack')
			ev.emit('messages.update', [
				{
					key,
					update: {
						status: WAMessageStatus.ERROR,
						messageStubParameters: [attrs.error]
					}
				}
			])

			// resend the message with device_fanout=false, use at your own risk
			// if (attrs.error === '475') {
			// 	const msg = await getMessage(key)
			// 	if (msg) {
			// 		await relayMessage(key.remoteJid!, msg, {
			// 			messageId: key.id!,
			// 			useUserDevicesCache: false,
			// 			additionalAttributes: {
			// 				device_fanout: 'false'
			// 			}
			// 		})
			// 	}
			// }
		}
	}

	/// processes a node with the given function
	/// and adds the task to the existing buffer if we're buffering events
	const processNodeWithBuffer = async <T>(
		node: BinaryNode,
		identifier: string,
		exec: (node: BinaryNode, offline: boolean) => Promise<T>
	) => {
		ev.buffer()
		await execTask()
		ev.flush()

		function execTask() {
			return exec(node, false).catch(err => onUnexpectedError(err, identifier))
		}
	}

	type MessageType = 'message' | 'call' | 'receipt' | 'notification'

	type OfflineNode = {
		type: MessageType
		node: BinaryNode
	}

	const makeOfflineNodeProcessor = () => {
		const nodeProcessorMap: Map<MessageType, (node: BinaryNode) => Promise<void>> = new Map([
			['message', handleMessage],
			['call', handleCall],
			['receipt', handleReceipt],
			['notification', handleNotification]
		])
		const nodes: OfflineNode[] = []
		let isProcessing = false

		const enqueue = (type: MessageType, node: BinaryNode) => {
			nodes.push({ type, node })

			if (isProcessing) {
				return
			}

			isProcessing = true

			const promise = async () => {
				while (nodes.length && ws.isOpen) {
					const { type, node } = nodes.shift()!

					const nodeProcessor = nodeProcessorMap.get(type)

					if (!nodeProcessor) {
						onUnexpectedError(new Error(`unknown offline node type: ${type}`), 'processing offline node')
						continue
					}

					await nodeProcessor(node)
				}

				isProcessing = false
			}

			promise().catch(error => onUnexpectedError(error, 'processing offline nodes'))
		}

		return { enqueue }
	}

	const offlineNodeProcessor = makeOfflineNodeProcessor()

	const processNode = async (
		type: MessageType,
		node: BinaryNode,
		identifier: string,
		exec: (node: BinaryNode) => Promise<void>
	) => {
		const isOffline = !!node.attrs.offline

		if (isOffline) {
			offlineNodeProcessor.enqueue(type, node)
		} else {
			await processNodeWithBuffer(node, identifier, exec)
		}
	}

	// recv a message
	ws.on('CB:message', async (node: BinaryNode) => {
		await processNode('message', node, 'processing message', handleMessage)
	})

	ws.on('CB:call', async (node: BinaryNode) => {
		await processNode('call', node, 'handling call', handleCall)
	})

	ws.on('CB:receipt', async node => {
		await processNode('receipt', node, 'handling receipt', handleReceipt)
	})

	ws.on('CB:notification', async (node: BinaryNode) => {
		await processNode('notification', node, 'handling notification', handleNotification)
	})
	ws.on('CB:ack,class:message', (node: BinaryNode) => {
		handleBadAck(node).catch(error => onUnexpectedError(error, 'handling bad ack'))
	})

	ev.on('call', async ([call]) => {
		if (!call) {
			return
		}

		// missed call + group call notification message generation
		if (call.status === 'timeout' || (call.status === 'offer' && call.isGroup)) {
			const msg: WAMessage = {
				key: {
					remoteJid: call.chatId,
					id: call.id,
					fromMe: false
				},
				messageTimestamp: unixTimestampSeconds(call.date)
			}
			if (call.status === 'timeout') {
				if (call.isGroup) {
					msg.messageStubType = call.isVideo
						? WAMessageStubType.CALL_MISSED_GROUP_VIDEO
						: WAMessageStubType.CALL_MISSED_GROUP_VOICE
				} else {
					msg.messageStubType = call.isVideo ? WAMessageStubType.CALL_MISSED_VIDEO : WAMessageStubType.CALL_MISSED_VOICE
				}
			} else {
				msg.message = { call: { callKey: Buffer.from(call.id) } }
			}

			const protoMsg = proto.WebMessageInfo.fromObject(msg) as WAMessage
			await upsertMessage(protoMsg, call.offline ? 'append' : 'notify')
		}
	})

	ev.on('connection.update', ({ isOnline }) => {
		if (typeof isOnline !== 'undefined') {
			sendActiveReceipts = isOnline
			logger.trace(`sendActiveReceipts set to "${sendActiveReceipts}"`)
		}
	})

	return {
		...sock,
		sendMessageAck,
		sendRetryRequest,
		rejectCall,
		fetchMessageHistory,
		requestPlaceholderResend,
		messageRetryManager
	}
}<|MERGE_RESOLUTION|>--- conflicted
+++ resolved
@@ -710,33 +710,6 @@
 		const from = jidNormalizedUser(node.attrs.from)
 
 		switch (nodeType) {
-<<<<<<< HEAD
-			case 'privacy_token':
-				logger.info("Inside privacy_token case!")
-
-				const tokenList = getBinaryNodeChildren(child, 'token')
-				for (const { attrs, content } of tokenList) {
-					const jid = attrs.jid
-					ev.emit('chats.update', [
-						{
-							id: jid,
-							tcToken: content as Buffer
-						}
-					])
-
-					logger.info("Emitted event chats.update!")
-					logger.info({
-							id: jid,
-							tcToken: content as Buffer
-						})
-
-					logger.debug({ jid }, 'got privacy token update')
-				}
-
-				await handlePrivacyTokenNotification(node)
-				break
-=======
->>>>>>> cb8b3717
 			case 'newsletter':
 				await handleNewsletterNotification(node)
 				break
@@ -898,6 +871,9 @@
 				authState.creds.registered = true
 				ev.emit('creds.update', authState.creds)
 				break
+			case 'privacy_token':
+				await handlePrivacyTokenNotification(node)
+				break
 		}
 
 		if (Object.keys(result).length) {
@@ -908,6 +884,12 @@
 	const handlePrivacyTokenNotification = async (node: BinaryNode) => {
 		const tokensNode = getBinaryNodeChild(node, 'tokens')
 		const from = jidNormalizedUser(node.attrs.from)
+		let lidForPN: string | null = null
+		try {
+			lidForPN = await signalRepository.lidMapping.getLIDForPN(from)
+		} catch (error) {
+			logger.warn({ error, jid: from }, 'Failed to get lid for PN in handlePrivacyTokenNotification.')
+		}
 
 		logger.info("Inside handlePrivacyTokenNotification method")
 		logger.info("Tokens node:")
@@ -925,7 +907,7 @@
 			const timestamp = attrs.t
 
 			if (type === 'trusted_contact' && content instanceof Buffer) {
-				logger.info(
+				logger.debug(
 					{
 						from,
 						timestamp,
@@ -942,6 +924,12 @@
 				await authState.keys.set({
 					tctoken: { [from]: { token: content, timestamp } }
 				})
+
+				if (lidForPN) {
+					await authState.keys.set({
+						tctoken: { [lidForPN]: { token: content, timestamp } }
+					})
+				}
 			}
 		}
 	}
