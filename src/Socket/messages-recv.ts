--- conflicted
+++ resolved
@@ -1159,14 +1159,6 @@
 		if (!!alt) {
 			const altServer = jidDecode(alt)?.server
 			if (altServer === 'lid') {
-<<<<<<< HEAD
-				if (typeof (await lidMapping.getPNForLID(alt)) === 'string') {
-					await lidMapping.storeLIDPNMapping(alt, msg.key.participant || msg.key.remoteJid!)
-				}
-			} else {
-				if (typeof (await lidMapping.getLIDForPN(alt)) === 'string') {
-					await lidMapping.storeLIDPNMapping(msg.key.participant || msg.key.remoteJid!, alt)
-=======
 				if (typeof (await signalRepository.lidMapping.getPNForLID(alt)) === 'string') {
 					await signalRepository.lidMapping.storeLIDPNMappings([
 						{ lid: alt, pn: msg.key.participant || msg.key.remoteJid! }
@@ -1177,7 +1169,6 @@
 					await signalRepository.lidMapping.storeLIDPNMappings([
 						{ lid: msg.key.participant || msg.key.remoteJid!, pn: alt }
 					])
->>>>>>> f6e1bb61
 				}
 			}
 		}
