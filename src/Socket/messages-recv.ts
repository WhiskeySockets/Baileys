import NodeCache from '@cacheable/node-cache'
import { Boom } from '@hapi/boom'
import { randomBytes } from 'crypto'
import Long from 'long'
import { proto } from '../../WAProto/index.js'
import { DEFAULT_CACHE_TTLS, KEY_BUNDLE_TYPE, MIN_PREKEY_COUNT } from '../Defaults'
import type {
	MessageReceiptType,
	MessageRelayOptions,
	MessageUserReceipt,
	SocketConfig,
	WACallEvent,
	WACallUpdateType,
	WAMessageKey,
	WAPatchName
} from '../Types'
import { WAMessageStatus, WAMessageStubType } from '../Types'
import {
	aesDecryptCTR,
	aesEncryptGCM,
	cleanMessage,
	Curve,
	decodeMediaRetryNode,
	decodeMessageNode,
	decryptMessageNode,
	delay,
	derivePairingCodeKey,
	encodeBigEndian,
	encodeSignedDeviceIdentity,
	getCallStatusFromNode,
	getHistoryMsg,
	getNextPreKeys,
	getStatusFromReceiptType,
	hkdf,
	MISSING_KEYS_ERROR_TEXT,
	NACK_REASONS,
	NO_MESSAGE_FOUND_ERROR_TEXT,
	unixTimestampSeconds,
	xmppPreKey,
	xmppSignedPreKey
} from '../Utils'
import { makeMutex } from '../Utils/make-mutex'
import {
	areJidsSameUser,
	type BinaryNode,
	getAllBinaryNodeChildren,
	getBinaryNodeChild,
	getBinaryNodeChildBuffer,
	getBinaryNodeChildren,
	getBinaryNodeChildString,
	isJidGroup,
	isJidStatusBroadcast,
	isPnUser,
	isLidUser,
	jidDecode,
	jidNormalizedUser,
	S_WHATSAPP_NET
} from '../WABinary'
import { extractGroupMetadata } from './groups'
import { makeMessagesSocket } from './messages-send'

export const makeMessagesRecvSocket = (config: SocketConfig) => {
	const { logger, retryRequestDelayMs, maxMsgRetryCount, getMessage, shouldIgnoreJid, enableAutoSessionRecreation } =
		config
	const sock = makeMessagesSocket(config)
	const {
		ev,
		authState,
		ws,
		processingMutex,
		signalRepository,
		query,
		upsertMessage,
		resyncAppState,
		onUnexpectedError,
		assertSessions,
		sendNode,
		relayMessage,
		sendReceipt,
		uploadPreKeys,
		sendPeerDataOperationMessage,
		messageRetryManager
	} = sock

	/** this mutex ensures that each retryRequest will wait for the previous one to finish */
	const retryMutex = makeMutex()

	const msgRetryCache =
		config.msgRetryCounterCache ||
		new NodeCache<number>({
			stdTTL: DEFAULT_CACHE_TTLS.MSG_RETRY, // 1 hour
			useClones: false
		})
	const callOfferCache =
		config.callOfferCache ||
		new NodeCache<WACallEvent>({
			stdTTL: DEFAULT_CACHE_TTLS.CALL_OFFER, // 5 mins
			useClones: false
		})

	const placeholderResendCache =
		config.placeholderResendCache ||
		new NodeCache({
			stdTTL: DEFAULT_CACHE_TTLS.MSG_RETRY, // 1 hour
			useClones: false
		})

	let sendActiveReceipts = false

	const fetchMessageHistory = async (
		count: number,
		oldestMsgKey: WAMessageKey,
		oldestMsgTimestamp: number | Long
	): Promise<string> => {
		if (!authState.creds.me?.id) {
			throw new Boom('Not authenticated')
		}

		const pdoMessage: proto.Message.IPeerDataOperationRequestMessage = {
			historySyncOnDemandRequest: {
				chatJid: oldestMsgKey.remoteJid,
				oldestMsgFromMe: oldestMsgKey.fromMe,
				oldestMsgId: oldestMsgKey.id,
				oldestMsgTimestampMs: oldestMsgTimestamp,
				onDemandMsgCount: count
			},
			peerDataOperationRequestType: proto.Message.PeerDataOperationRequestType.HISTORY_SYNC_ON_DEMAND
		}

		return sendPeerDataOperationMessage(pdoMessage)
	}

	const requestPlaceholderResend = async (messageKey: WAMessageKey): Promise<string | undefined> => {
		if (!authState.creds.me?.id) {
			throw new Boom('Not authenticated')
		}

		if (placeholderResendCache.get(messageKey?.id!)) {
			logger.debug({ messageKey }, 'already requested resend')
			return
		} else {
			placeholderResendCache.set(messageKey?.id!, true)
		}

		await delay(5000)

		if (!placeholderResendCache.get(messageKey?.id!)) {
			logger.debug({ messageKey }, 'message received while resend requested')
			return 'RESOLVED'
		}

		const pdoMessage = {
			placeholderMessageResendRequest: [
				{
					messageKey
				}
			],
			peerDataOperationRequestType: proto.Message.PeerDataOperationRequestType.PLACEHOLDER_MESSAGE_RESEND
		}

		setTimeout(() => {
			if (placeholderResendCache.get(messageKey?.id!)) {
				logger.debug({ messageKey }, 'PDO message without response after 15 seconds. Phone possibly offline')
				placeholderResendCache.del(messageKey?.id!)
			}
		}, 15_000)

		return sendPeerDataOperationMessage(pdoMessage)
	}

	// Handles mex newsletter notifications
	const handleMexNewsletterNotification = async (node: BinaryNode) => {
		const mexNode = getBinaryNodeChild(node, 'mex')
		if (!mexNode?.content) {
			logger.warn({ node }, 'Invalid mex newsletter notification')
			return
		}

		let data: any
		try {
			data = JSON.parse(mexNode.content.toString())
		} catch (error) {
			logger.error({ err: error, node }, 'Failed to parse mex newsletter notification')
			return
		}

		const operation = data?.operation
		const updates = data?.updates

		if (!updates || !operation) {
			logger.warn({ data }, 'Invalid mex newsletter notification content')
			return
		}

		logger.info({ operation, updates }, 'got mex newsletter notification')

		switch (operation) {
			case 'NotificationNewsletterUpdate':
				for (const update of updates) {
					if (update.jid && update.settings && Object.keys(update.settings).length > 0) {
						ev.emit('newsletter-settings.update', {
							id: update.jid,
							update: update.settings
						})
					}
				}

				break

			case 'NotificationNewsletterAdminPromote':
				for (const update of updates) {
					if (update.jid && update.user) {
						ev.emit('newsletter-participants.update', {
							id: update.jid,
							author: node.attrs.from!,
							user: update.user,
							new_role: 'ADMIN',
							action: 'promote'
						})
					}
				}

				break

			default:
				logger.info({ operation, data }, 'Unhandled mex newsletter notification')
				break
		}
	}

	// Handles newsletter notifications
	const handleNewsletterNotification = async (node: BinaryNode) => {
		const from = node.attrs.from!
		const child = getAllBinaryNodeChildren(node)[0]!
		const author = node.attrs.participant!

		logger.info({ from, child }, 'got newsletter notification')

		switch (child.tag) {
			case 'reaction':
				const reactionUpdate = {
					id: from,
					server_id: child.attrs.message_id!,
					reaction: {
						code: getBinaryNodeChildString(child, 'reaction'),
						count: 1
					}
				}
				ev.emit('newsletter.reaction', reactionUpdate)
				break

			case 'view':
				const viewUpdate = {
					id: from,
					server_id: child.attrs.message_id!,
					count: parseInt(child.content?.toString() || '0', 10)
				}
				ev.emit('newsletter.view', viewUpdate)
				break

			case 'participant':
				const participantUpdate = {
					id: from,
					author,
					user: child.attrs.jid!,
					action: child.attrs.action!,
					new_role: child.attrs.role!
				}
				ev.emit('newsletter-participants.update', participantUpdate)
				break

			case 'update':
				const settingsNode = getBinaryNodeChild(child, 'settings')
				if (settingsNode) {
					const update: Record<string, any> = {}
					const nameNode = getBinaryNodeChild(settingsNode, 'name')
					if (nameNode?.content) update.name = nameNode.content.toString()

					const descriptionNode = getBinaryNodeChild(settingsNode, 'description')
					if (descriptionNode?.content) update.description = descriptionNode.content.toString()

					ev.emit('newsletter-settings.update', {
						id: from,
						update
					})
				}

				break

			case 'message':
				const plaintextNode = getBinaryNodeChild(child, 'plaintext')
				if (plaintextNode?.content) {
					try {
						const contentBuf =
							typeof plaintextNode.content === 'string'
								? Buffer.from(plaintextNode.content, 'binary')
								: Buffer.from(plaintextNode.content as Uint8Array)
						const messageProto = proto.Message.decode(contentBuf)
						const fullMessage = proto.WebMessageInfo.create({
							key: {
								remoteJid: from,
								id: child.attrs.message_id || child.attrs.server_id,
								fromMe: false
							},
							message: messageProto,
							messageTimestamp: +child.attrs.t!
						})
						await upsertMessage(fullMessage, 'append')
						logger.info('Processed plaintext newsletter message')
					} catch (error) {
						logger.error({ error }, 'Failed to decode plaintext newsletter message')
					}
				}

				break

			default:
				logger.warn({ node }, 'Unknown newsletter notification')
				break
		}
	}

	const sendMessageAck = async ({ tag, attrs, content }: BinaryNode, errorCode?: number) => {
		const stanza: BinaryNode = {
			tag: 'ack',
			attrs: {
				id: attrs.id!,
				to: attrs.from!,
				class: tag
			}
		}

		if (!!errorCode) {
			stanza.attrs.error = errorCode.toString()
		}

		if (!!attrs.participant) {
			stanza.attrs.participant = attrs.participant
		}

		if (!!attrs.recipient) {
			stanza.attrs.recipient = attrs.recipient
		}

		if (
			!!attrs.type &&
			(tag !== 'message' || getBinaryNodeChild({ tag, attrs, content }, 'unavailable') || errorCode !== 0)
		) {
			stanza.attrs.type = attrs.type
		}

		if (tag === 'message' && getBinaryNodeChild({ tag, attrs, content }, 'unavailable')) {
			stanza.attrs.from = authState.creds.me!.id
		}

		logger.debug({ recv: { tag, attrs }, sent: stanza.attrs }, 'sent ack')
		await sendNode(stanza)
	}

	const rejectCall = async (callId: string, callFrom: string) => {
		const stanza: BinaryNode = {
			tag: 'call',
			attrs: {
				from: authState.creds.me!.id,
				to: callFrom
			},
			content: [
				{
					tag: 'reject',
					attrs: {
						'call-id': callId,
						'call-creator': callFrom,
						count: '0'
					},
					content: undefined
				}
			]
		}
		await query(stanza)
	}

	const sendRetryRequest = async (node: BinaryNode, forceIncludeKeys = false) => {
		const { fullMessage } = decodeMessageNode(node, authState.creds.me!.id, authState.creds.me!.lid || '')
		const { key: msgKey } = fullMessage
		const msgId = msgKey.id!

		if (messageRetryManager) {
			// Check if we've exceeded max retries using the new system
			if (messageRetryManager.hasExceededMaxRetries(msgId)) {
				logger.debug({ msgId }, 'reached retry limit with new retry manager, clearing')
				messageRetryManager.markRetryFailed(msgId)
				return
			}

			// Increment retry count using new system
			const retryCount = messageRetryManager.incrementRetryCount(msgId)

			// Use the new retry count for the rest of the logic
			const key = `${msgId}:${msgKey?.participant}`
			msgRetryCache.set(key, retryCount)
		} else {
			// Fallback to old system
			const key = `${msgId}:${msgKey?.participant}`
			let retryCount = msgRetryCache.get<number>(key) || 0
			if (retryCount >= maxMsgRetryCount) {
				logger.debug({ retryCount, msgId }, 'reached retry limit, clearing')
				msgRetryCache.del(key)
				return
			}

			retryCount += 1
			msgRetryCache.set(key, retryCount)
		}

		const key = `${msgId}:${msgKey?.participant}`
		const retryCount = msgRetryCache.get<number>(key) || 1

		const { account, signedPreKey, signedIdentityKey: identityKey } = authState.creds
		const fromJid = node.attrs.from!

		// Check if we should recreate the session
		let shouldRecreateSession = false
		let recreateReason = ''

		if (enableAutoSessionRecreation && messageRetryManager) {
			try {
				// Check if we have a session with this JID
				const sessionId = signalRepository.jidToSignalProtocolAddress(fromJid)
				const hasSession = await signalRepository.validateSession(fromJid)
				const result = messageRetryManager.shouldRecreateSession(fromJid, retryCount, hasSession.exists)
				shouldRecreateSession = result.recreate
				recreateReason = result.reason

				if (shouldRecreateSession) {
					logger.info({ fromJid, retryCount, reason: recreateReason }, 'recreating session for retry')
					// Delete existing session to force recreation
					await authState.keys.set({ session: { [sessionId]: null } })
					forceIncludeKeys = true
				}
			} catch (error) {
				logger.warn({ error, fromJid }, 'failed to check session recreation')
			}
		}

		if (retryCount <= 2) {
			// Use new retry manager for phone requests if available
			if (messageRetryManager) {
				// Schedule phone request with delay (like whatsmeow)
				messageRetryManager.schedulePhoneRequest(msgId, async () => {
					try {
						const msgId = await requestPlaceholderResend(msgKey)
						logger.debug(`sendRetryRequest: requested placeholder resend for message ${msgId} (scheduled)`)
					} catch (error) {
						logger.warn({ error, msgId }, 'failed to send scheduled phone request')
					}
				})
			} else {
				// Fallback to immediate request
				const msgId = await requestPlaceholderResend(msgKey)
				logger.debug(`sendRetryRequest: requested placeholder resend for message ${msgId}`)
			}
		}

		const deviceIdentity = encodeSignedDeviceIdentity(account!, true)
		await authState.keys.transaction(async () => {
			const receipt: BinaryNode = {
				tag: 'receipt',
				attrs: {
					id: msgId,
					type: 'retry',
					to: node.attrs.from!
				},
				content: [
					{
						tag: 'retry',
						attrs: {
							count: retryCount.toString(),
							id: node.attrs.id!,
							t: node.attrs.t!,
							v: '1'
						}
					},
					{
						tag: 'registration',
						attrs: {},
						content: encodeBigEndian(authState.creds.registrationId)
					}
				]
			}

			if (node.attrs.recipient) {
				receipt.attrs.recipient = node.attrs.recipient
			}

			if (node.attrs.participant) {
				receipt.attrs.participant = node.attrs.participant
			}

			if (retryCount > 1 || forceIncludeKeys || shouldRecreateSession) {
				const { update, preKeys } = await getNextPreKeys(authState, 1)

				const [keyId] = Object.keys(preKeys)
				const key = preKeys[+keyId!]

				const content = receipt.content! as BinaryNode[]
				content.push({
					tag: 'keys',
					attrs: {},
					content: [
						{ tag: 'type', attrs: {}, content: Buffer.from(KEY_BUNDLE_TYPE) },
						{ tag: 'identity', attrs: {}, content: identityKey.public },
						xmppPreKey(key!, +keyId!),
						xmppSignedPreKey(signedPreKey),
						{ tag: 'device-identity', attrs: {}, content: deviceIdentity }
					]
				})

				ev.emit('creds.update', update)
			}

			await sendNode(receipt)

			logger.info({ msgAttrs: node.attrs, retryCount }, 'sent retry receipt')
		}, authState?.creds?.me?.id || 'sendRetryRequest')
	}

	const handleEncryptNotification = async (node: BinaryNode) => {
		const from = node.attrs.from
		if (from === S_WHATSAPP_NET) {
			const countChild = getBinaryNodeChild(node, 'count')
			const count = +countChild!.attrs.value!
			const shouldUploadMorePreKeys = count < MIN_PREKEY_COUNT

			logger.debug({ count, shouldUploadMorePreKeys }, 'recv pre-key count')
			if (shouldUploadMorePreKeys) {
				await uploadPreKeys()
			}
		} else {
			const identityNode = getBinaryNodeChild(node, 'identity')
			if (identityNode) {
				logger.info({ jid: from }, 'identity changed')
				// not handling right now
				// signal will override new identity anyway
			} else {
				logger.info({ node }, 'unknown encrypt notification')
			}
		}
	}

	const handleGroupNotification = (participant: string, child: BinaryNode, msg: Partial<proto.IWebMessageInfo>) => {
		const participantJid = getBinaryNodeChild(child, 'participant')?.attrs?.jid || participant
		// TODO: Add participant LID
		switch (child?.tag) {
			case 'create':
				const metadata = extractGroupMetadata(child)

				msg.messageStubType = WAMessageStubType.GROUP_CREATE
				msg.messageStubParameters = [metadata.subject]
				msg.key = { participant: metadata.owner }

				ev.emit('chats.upsert', [
					{
						id: metadata.id,
						name: metadata.subject,
						conversationTimestamp: metadata.creation
					}
				])
				ev.emit('groups.upsert', [
					{
						...metadata,
						author: participant
					}
				])
				break
			case 'ephemeral':
			case 'not_ephemeral':
				msg.message = {
					protocolMessage: {
						type: proto.Message.ProtocolMessage.Type.EPHEMERAL_SETTING,
						ephemeralExpiration: +(child.attrs.expiration || 0)
					}
				}
				break
			case 'modify':
				const oldNumber = getBinaryNodeChildren(child, 'participant').map(p => p.attrs.jid!)
				msg.messageStubParameters = oldNumber || []
				msg.messageStubType = WAMessageStubType.GROUP_PARTICIPANT_CHANGE_NUMBER
				break
			case 'promote':
			case 'demote':
			case 'remove':
			case 'add':
			case 'leave':
				const stubType = `GROUP_PARTICIPANT_${child.tag.toUpperCase()}`
				msg.messageStubType = WAMessageStubType[stubType as keyof typeof WAMessageStubType]

				const participants = getBinaryNodeChildren(child, 'participant').map(p => p.attrs.jid!)
				if (
					participants.length === 1 &&
					// if recv. "remove" message and sender removed themselves
					// mark as left
					areJidsSameUser(participants[0], participant) &&
					child.tag === 'remove'
				) {
					msg.messageStubType = WAMessageStubType.GROUP_PARTICIPANT_LEAVE
				}

				msg.messageStubParameters = participants
				break
			case 'subject':
				msg.messageStubType = WAMessageStubType.GROUP_CHANGE_SUBJECT
				msg.messageStubParameters = [child.attrs.subject!]
				break
			case 'description':
				const description = getBinaryNodeChild(child, 'body')?.content?.toString()
				msg.messageStubType = WAMessageStubType.GROUP_CHANGE_DESCRIPTION
				msg.messageStubParameters = description ? [description] : undefined
				break
			case 'announcement':
			case 'not_announcement':
				msg.messageStubType = WAMessageStubType.GROUP_CHANGE_ANNOUNCE
				msg.messageStubParameters = [child.tag === 'announcement' ? 'on' : 'off']
				break
			case 'locked':
			case 'unlocked':
				msg.messageStubType = WAMessageStubType.GROUP_CHANGE_RESTRICT
				msg.messageStubParameters = [child.tag === 'locked' ? 'on' : 'off']
				break
			case 'invite':
				msg.messageStubType = WAMessageStubType.GROUP_CHANGE_INVITE_LINK
				msg.messageStubParameters = [child.attrs.code!]
				break
			case 'member_add_mode':
				const addMode = child.content
				if (addMode) {
					msg.messageStubType = WAMessageStubType.GROUP_MEMBER_ADD_MODE
					msg.messageStubParameters = [addMode.toString()]
				}

				break
			case 'membership_approval_mode':
				const approvalMode = getBinaryNodeChild(child, 'group_join')
				if (approvalMode) {
					msg.messageStubType = WAMessageStubType.GROUP_MEMBERSHIP_JOIN_APPROVAL_MODE
					msg.messageStubParameters = [approvalMode.attrs.state!]
				}

				break
			case 'created_membership_requests':
				msg.messageStubType = WAMessageStubType.GROUP_MEMBERSHIP_JOIN_APPROVAL_REQUEST_NON_ADMIN_ADD
				msg.messageStubParameters = [participantJid, 'created', child.attrs.request_method!]
				break
			case 'revoked_membership_requests':
				const isDenied = areJidsSameUser(participantJid, participant)
				msg.messageStubType = WAMessageStubType.GROUP_MEMBERSHIP_JOIN_APPROVAL_REQUEST_NON_ADMIN_ADD
				msg.messageStubParameters = [participantJid, isDenied ? 'revoked' : 'rejected']
				break
		}
	}

	const processNotification = async (node: BinaryNode) => {
		const result: Partial<proto.IWebMessageInfo> = {}
		const [child] = getAllBinaryNodeChildren(node)
		const nodeType = node.attrs.type
		const from = jidNormalizedUser(node.attrs.from)

		switch (nodeType) {
			case 'privacy_token':
				const tokenList = getBinaryNodeChildren(child, 'token')
				for (const { attrs, content } of tokenList) {
					const jid = attrs.jid
					ev.emit('chats.update', [
						{
							id: jid,
							tcToken: content as Buffer
						}
					])

					logger.debug({ jid }, 'got privacy token update')
				}

				break
			case 'newsletter':
				await handleNewsletterNotification(node)
				break
			case 'mex':
				await handleMexNewsletterNotification(node)
				break
			case 'w:gp2':
				handleGroupNotification(node.attrs.participant!, child!, result)
				break
			case 'mediaretry':
				const event = decodeMediaRetryNode(node)
				ev.emit('messages.media-update', [event])
				break
			case 'encrypt':
				await handleEncryptNotification(node)
				break
			case 'devices':
				const devices = getBinaryNodeChildren(child, 'device')
				if (areJidsSameUser(child!.attrs.jid, authState.creds.me!.id) || areJidsSameUser(child!.attrs.lid, authState.creds.me!.lid)) {
					const deviceData = devices.map(d => ({id: d.attrs.jid, lid: d.attrs.lid}))
					logger.info({ deviceData }, 'my own devices changed')
				}
				//TODO: drop a new event, add hashes
				break
			case 'server_sync':
				const update = getBinaryNodeChild(node, 'collection')
				if (update) {
					const name = update.attrs.name as WAPatchName
					await resyncAppState([name], false)
				}

				break
			case 'picture':
				const setPicture = getBinaryNodeChild(node, 'set')
				const delPicture = getBinaryNodeChild(node, 'delete')

				ev.emit('contacts.update', [
					{
						id: jidNormalizedUser(node?.attrs?.from) || (setPicture || delPicture)?.attrs?.hash || '',
						imgUrl: setPicture ? 'changed' : 'removed'
					}
				])

				if (isJidGroup(from)) {
					const node = setPicture || delPicture
					result.messageStubType = WAMessageStubType.GROUP_CHANGE_ICON

					if (setPicture) {
						result.messageStubParameters = [setPicture.attrs.id!]
					}

					result.participant = node?.attrs.author
					result.key = {
						...(result.key || {}),
						participant: setPicture?.attrs.author
					}
				}

				break
			case 'account_sync':
				if (child!.tag === 'disappearing_mode') {
					const newDuration = +child!.attrs.duration!
					const timestamp = +child!.attrs.t!

					logger.info({ newDuration }, 'updated account disappearing mode')

					ev.emit('creds.update', {
						accountSettings: {
							...authState.creds.accountSettings,
							defaultDisappearingMode: {
								ephemeralExpiration: newDuration,
								ephemeralSettingTimestamp: timestamp
							}
						}
					})
				} else if (child!.tag === 'blocklist') {
					const blocklists = getBinaryNodeChildren(child, 'item')

					for (const { attrs } of blocklists) {
						const blocklist = [attrs.jid!]
						const type = attrs.action === 'block' ? 'add' : 'remove'
						ev.emit('blocklist.update', { blocklist, type })
					}
				}

				break
			case 'link_code_companion_reg':
				const linkCodeCompanionReg = getBinaryNodeChild(node, 'link_code_companion_reg')
				const ref = toRequiredBuffer(getBinaryNodeChildBuffer(linkCodeCompanionReg, 'link_code_pairing_ref'))
				const primaryIdentityPublicKey = toRequiredBuffer(
					getBinaryNodeChildBuffer(linkCodeCompanionReg, 'primary_identity_pub')
				)
				const primaryEphemeralPublicKeyWrapped = toRequiredBuffer(
					getBinaryNodeChildBuffer(linkCodeCompanionReg, 'link_code_pairing_wrapped_primary_ephemeral_pub')
				)
				const codePairingPublicKey = await decipherLinkPublicKey(primaryEphemeralPublicKeyWrapped)
				const companionSharedKey = Curve.sharedKey(
					authState.creds.pairingEphemeralKeyPair.private,
					codePairingPublicKey
				)
				const random = randomBytes(32)
				const linkCodeSalt = randomBytes(32)
				const linkCodePairingExpanded = await hkdf(companionSharedKey, 32, {
					salt: linkCodeSalt,
					info: 'link_code_pairing_key_bundle_encryption_key'
				})
				const encryptPayload = Buffer.concat([
					Buffer.from(authState.creds.signedIdentityKey.public),
					primaryIdentityPublicKey,
					random
				])
				const encryptIv = randomBytes(12)
				const encrypted = aesEncryptGCM(encryptPayload, linkCodePairingExpanded, encryptIv, Buffer.alloc(0))
				const encryptedPayload = Buffer.concat([linkCodeSalt, encryptIv, encrypted])
				const identitySharedKey = Curve.sharedKey(authState.creds.signedIdentityKey.private, primaryIdentityPublicKey)
				const identityPayload = Buffer.concat([companionSharedKey, identitySharedKey, random])
				authState.creds.advSecretKey = (await hkdf(identityPayload, 32, { info: 'adv_secret' })).toString('base64')
				await query({
					tag: 'iq',
					attrs: {
						to: S_WHATSAPP_NET,
						type: 'set',
						id: sock.generateMessageTag(),
						xmlns: 'md'
					},
					content: [
						{
							tag: 'link_code_companion_reg',
							attrs: {
								jid: authState.creds.me!.id,
								stage: 'companion_finish'
							},
							content: [
								{
									tag: 'link_code_pairing_wrapped_key_bundle',
									attrs: {},
									content: encryptedPayload
								},
								{
									tag: 'companion_identity_public',
									attrs: {},
									content: authState.creds.signedIdentityKey.public
								},
								{
									tag: 'link_code_pairing_ref',
									attrs: {},
									content: ref
								}
							]
						}
					]
				})
				authState.creds.registered = true
				ev.emit('creds.update', authState.creds)
		}

		if (Object.keys(result).length) {
			return result
		}
	}

	async function decipherLinkPublicKey(data: Uint8Array | Buffer) {
		const buffer = toRequiredBuffer(data)
		const salt = buffer.slice(0, 32)
		const secretKey = await derivePairingCodeKey(authState.creds.pairingCode!, salt)
		const iv = buffer.slice(32, 48)
		const payload = buffer.slice(48, 80)
		return aesDecryptCTR(payload, secretKey, iv)
	}

	function toRequiredBuffer(data: Uint8Array | Buffer | undefined) {
		if (data === undefined) {
			throw new Boom('Invalid buffer', { statusCode: 400 })
		}

		return data instanceof Buffer ? data : Buffer.from(data)
	}

	const willSendMessageAgain = (id: string, participant: string) => {
		const key = `${id}:${participant}`
		const retryCount = msgRetryCache.get<number>(key) || 0
		return retryCount <= maxMsgRetryCount
	}

	const updateSendMessageAgainCount = (id: string, participant: string) => {
		const key = `${id}:${participant}`
		const newValue = (msgRetryCache.get<number>(key) || 0) + 1
		msgRetryCache.set(key, newValue)
	}

	const sendMessagesAgain = async (key: proto.IMessageKey, ids: string[], retryNode: BinaryNode) => {
		const remoteJid = key.remoteJid!
		const participant = key.participant || remoteJid

		const retryCount = +retryNode.attrs.count! || 1

		// Try to get messages from cache first, then fallback to getMessage
		const msgs: (proto.IMessage | undefined)[] = []
		for (const id of ids) {
			let msg: proto.IMessage | undefined

			// Try to get from retry cache first if enabled
			if (messageRetryManager) {
				const cachedMsg = messageRetryManager.getRecentMessage(remoteJid, id)
				if (cachedMsg) {
					msg = cachedMsg.message
					logger.debug({ jid: remoteJid, id }, 'found message in retry cache')

					// Mark retry as successful since we found the message
					messageRetryManager.markRetrySuccess(id)
				}
			}

			// Fallback to getMessage if not found in cache
			if (!msg) {
				msg = await getMessage({ ...key, id })
				if (msg) {
					logger.debug({ jid: remoteJid, id }, 'found message via getMessage')
					// Also mark as successful if found via getMessage
					if (messageRetryManager) {
						messageRetryManager.markRetrySuccess(id)
					}
				}
			}

			msgs.push(msg)
		}

		// if it's the primary jid sending the request
		// just re-send the message to everyone
		// prevents the first message decryption failure
		const sendToAll = !jidDecode(participant)?.device

		// Check if we should recreate session for this retry
		let shouldRecreateSession = false
		let recreateReason = ''

		if (enableAutoSessionRecreation && messageRetryManager) {
			try {
				const sessionId = signalRepository.jidToSignalProtocolAddress(participant)

				const hasSession = await signalRepository.validateSession(participant)
				const result = messageRetryManager.shouldRecreateSession(participant, retryCount, hasSession.exists)
				shouldRecreateSession = result.recreate
				recreateReason = result.reason

				if (shouldRecreateSession) {
					logger.info({ participant, retryCount, reason: recreateReason }, 'recreating session for outgoing retry')
					await authState.keys.set({ session: { [sessionId]: null } })
				}
			} catch (error) {
				logger.warn({ error, participant }, 'failed to check session recreation for outgoing retry')
			}
		}

		await assertSessions([participant], shouldRecreateSession)

		if (isJidGroup(remoteJid)) {
			await authState.keys.set({ 'sender-key-memory': { [remoteJid]: null } })
		}

		logger.debug({ participant, sendToAll, shouldRecreateSession, recreateReason }, 'forced new session for retry recp')

		for (const [i, msg] of msgs.entries()) {
			if (!ids[i]) continue

			if (msg && willSendMessageAgain(ids[i], participant)) {
				updateSendMessageAgainCount(ids[i], participant)
				const msgRelayOpts: MessageRelayOptions = { messageId: ids[i] }

				if (sendToAll) {
					msgRelayOpts.useUserDevicesCache = false
				} else {
					msgRelayOpts.participant = {
						jid: participant,
						count: +retryNode.attrs.count!
					}
				}

				await relayMessage(key.remoteJid!, msg, msgRelayOpts)
			} else {
				logger.debug({ jid: key.remoteJid, id: ids[i] }, 'recv retry request, but message not available')
			}
		}
	}

	const handleReceipt = async (node: BinaryNode) => {
		const { attrs, content } = node
		const isLid = attrs.from!.includes('lid')
		const isNodeFromMe = areJidsSameUser(
			attrs.participant || attrs.from,
			isLid ? authState.creds.me?.lid : authState.creds.me?.id
		)
		const remoteJid = !isNodeFromMe || isJidGroup(attrs.from) ? attrs.from : attrs.recipient
		const fromMe = !attrs.recipient || ((attrs.type === 'retry' || attrs.type === 'sender') && isNodeFromMe)

		const key: proto.IMessageKey = {
			remoteJid,
			id: '',
			fromMe,
			participant: attrs.participant
		}

		if (shouldIgnoreJid(remoteJid!) && remoteJid !== '@s.whatsapp.net') {
			logger.debug({ remoteJid }, 'ignoring receipt from jid')
			await sendMessageAck(node)
			return
		}

		const ids = [attrs.id!]
		if (Array.isArray(content)) {
			const items = getBinaryNodeChildren(content[0], 'item')
			ids.push(...items.map(i => i.attrs.id!))
		}

		try {
			await Promise.all([
				processingMutex.mutex(async () => {
					const status = getStatusFromReceiptType(attrs.type)
					if (
						typeof status !== 'undefined' &&
						// basically, we only want to know when a message from us has been delivered to/read by the other person
						// or another device of ours has read some messages
						(status >= proto.WebMessageInfo.Status.SERVER_ACK || !isNodeFromMe)
					) {
						if (isJidGroup(remoteJid) || isJidStatusBroadcast(remoteJid!)) {
							if (attrs.participant) {
								const updateKey: keyof MessageUserReceipt =
									status === proto.WebMessageInfo.Status.DELIVERY_ACK ? 'receiptTimestamp' : 'readTimestamp'
								ev.emit(
									'message-receipt.update',
									ids.map(id => ({
										key: { ...key, id },
										receipt: {
											userJid: jidNormalizedUser(attrs.participant),
											[updateKey]: +attrs.t!
										}
									}))
								)
							}
						} else {
							ev.emit(
								'messages.update',
								ids.map(id => ({
									key: { ...key, id },
									update: { status }
								}))
							)
						}
					}

					if (attrs.type === 'retry') {
						// correctly set who is asking for the retry
						key.participant = key.participant || attrs.from
						const retryNode = getBinaryNodeChild(node, 'retry')
						if (ids[0] && key.participant && willSendMessageAgain(ids[0], key.participant!)) {
							if (key.fromMe) {
								try {
									updateSendMessageAgainCount(ids[0], key.participant)
									logger.debug({ attrs, key }, 'recv retry request')
									await sendMessagesAgain(key, ids, retryNode!)
								} catch (error: unknown) {
									logger.error(
										{ key, ids, trace: error instanceof Error ? error.stack : 'Unknown error' },
										'error in sending message again'
									)
								}
							} else {
								logger.info({ attrs, key }, 'recv retry for not fromMe message')
							}
						} else {
							logger.info({ attrs, key }, 'will not send message again, as sent too many times')
						}
					}
				})
			])
		} finally {
			await sendMessageAck(node)
		}
	}

	const handleNotification = async (node: BinaryNode) => {
		const remoteJid = node.attrs.from
		if (shouldIgnoreJid(remoteJid!) && remoteJid !== '@s.whatsapp.net') {
			logger.debug({ remoteJid, id: node.attrs.id }, 'ignored notification')
			await sendMessageAck(node)
			return
		}

		try {
			await Promise.all([
				processingMutex.mutex(async () => {
					const msg = await processNotification(node)
					if (msg) {
						const fromMe = areJidsSameUser(node.attrs.participant || remoteJid, authState.creds.me!.id)
						msg.key = {
							remoteJid,
							fromMe,
							participant: node.attrs.participant,
							id: node.attrs.id,
							...(msg.key || {})
						}
						msg.participant ??= node.attrs.participant
						msg.messageTimestamp = +node.attrs.t!

						const fullMsg = proto.WebMessageInfo.create(msg as proto.IWebMessageInfo)
						await upsertMessage(fullMsg, 'append')
					}
				})
			])
		} finally {
			await sendMessageAck(node)
		}
	}

	const handleMessage = async (node: BinaryNode) => {
		if (shouldIgnoreJid(node.attrs.from!) && node.attrs.from !== '@s.whatsapp.net') {
			logger.debug({ key: node.attrs.key }, 'ignored message')
			await sendMessageAck(node)
			return
		}

		const encNode = getBinaryNodeChild(node, 'enc')

		// TODO: temporary fix for crashes and issues resulting of failed msmsg decryption
		if (encNode && encNode.attrs.type === 'msmsg') {
			logger.debug({ key: node.attrs.key }, 'ignored msmsg')
			await sendMessageAck(node)
			return
		}

		let response: string | undefined

		if (getBinaryNodeChild(node, 'unavailable') && !encNode) {
			await sendMessageAck(node)
			const { key } = decodeMessageNode(node, authState.creds.me!.id, authState.creds.me!.lid || '').fullMessage
			response = await requestPlaceholderResend(key)
			if (response === 'RESOLVED') {
				return
			}

			logger.debug('received unavailable message, acked and requested resend from phone')
		} else {
			if (placeholderResendCache.get(node.attrs.id!)) {
				placeholderResendCache.del(node.attrs.id!)
			}
		}

		const {
			fullMessage: msg,
			category,
			author,
			decrypt
		} = decryptMessageNode(node, authState.creds.me!.id, authState.creds.me!.lid || '', signalRepository, logger)

		if (response && msg?.messageStubParameters?.[0] === NO_MESSAGE_FOUND_ERROR_TEXT) {
			msg.messageStubParameters = [NO_MESSAGE_FOUND_ERROR_TEXT, response]
		}

		if (
			msg.message?.protocolMessage?.type === proto.Message.ProtocolMessage.Type.SHARE_PHONE_NUMBER &&
			node.attrs.sender_pn
		) {
			const lid = jidNormalizedUser(node.attrs.from!), pn = jidNormalizedUser(node.attrs.sender_pn)
			ev.emit('lid-mapping.update', { lid, pn })
			await signalRepository.storeLIDPNMapping(lid, pn)
		}

<<<<<<< HEAD
		const alt = msg.key.participantAlt || msg.key.remoteJidAlt
		// store new mappings we didn't have before
		if (!!alt) {
			const altServer = jidDecode(alt)?.server
			const lidMapping = signalRepository.getLIDMappingStore()
			if (altServer === "lid") {
				if (!await lidMapping.getPNForLID(alt)) {
					await lidMapping.storeLIDPNMapping(alt, msg.key.participant || msg.key.remoteJid!)
				}
			} else {
				if (!await lidMapping.getLIDForPN(alt)) {
					await lidMapping.storeLIDPNMapping(msg.key.participant || msg.key.remoteJid!, alt)
=======
		if (msg.key?.remoteJid && msg.key?.id && messageRetryManager) {
			messageRetryManager.addRecentMessage(msg.key.remoteJid, msg.key.id, msg.message!)
			logger.debug(
				{
					jid: msg.key.remoteJid,
					id: msg.key.id
				},
				'Added message to recent cache for retry receipts'
			)

			if (msg.message?.protocolMessage?.lidMigrationMappingSyncMessage?.encodedMappingPayload) {
				try {
					const payload = msg.message.protocolMessage.lidMigrationMappingSyncMessage.encodedMappingPayload
					const decoded = proto.LIDMigrationMappingSyncPayload.decode(payload)

					logger.debug(
						{
							mappingCount: decoded.pnToLidMappings?.length || 0,
							timestamp: decoded.chatDbMigrationTimestamp
						},
						'Received LID migration sync message from server'
					)

					const lidMapping = signalRepository.getLIDMappingStore()
					if (decoded.pnToLidMappings && decoded.pnToLidMappings.length > 0) {
						for (const mapping of decoded.pnToLidMappings) {
							const pn = `${mapping.pn}@s.whatsapp.net`
							// Use latestLid if available, otherwise assignedLid (proper LID refresh)
							const lidValue = mapping.latestLid || mapping.assignedLid
							const lid = `${lidValue}@lid`

							await lidMapping.storeLIDPNMapping(lid, pn)
							logger.debug(
								{
									pn,
									lid,
									assignedLid: mapping.assignedLid,
									latestLid: mapping.latestLid,
									usedLatest: !!mapping.latestLid
								},
								'Stored server-provided PN-LID mapping'
							)
						}
					}
				} catch (error) {
					logger.error({ error }, 'Failed to process LID migration sync message')
>>>>>>> 2a00d65e
				}
			}

			try {
				await Promise.all([
					processingMutex.mutex(async () => {
						await decrypt()
						// message failed to decrypt
						if (msg.messageStubType === proto.WebMessageInfo.StubType.CIPHERTEXT) {
							if (msg?.messageStubParameters?.[0] === MISSING_KEYS_ERROR_TEXT) {
								return sendMessageAck(node, NACK_REASONS.ParsingError)
							}

							const errorMessage = msg?.messageStubParameters?.[0] || ''
							const isPreKeyError = errorMessage.includes('PreKey')

							console.debug(`[handleMessage] Attempting retry request for failed decryption`)

							// Handle both pre-key and normal retries in single mutex
							retryMutex.mutex(async () => {
								try {
									if (!ws.isOpen) {
										logger.debug({ node }, 'Connection closed, skipping retry')
										return
									}

									if (getBinaryNodeChild(node, 'unavailable')) {
										logger.debug('Message unavailable, skipping retry')
										return
									}

									// Handle pre-key errors with upload and delay
									if (isPreKeyError) {
										logger.info({ error: errorMessage }, 'PreKey error detected, uploading and retrying')

										try {
											logger.debug('Uploading pre-keys for error recovery')
											await uploadPreKeys(5)
											logger.debug('Waiting for server to process new pre-keys')
											await delay(1000)
										} catch (uploadErr) {
											logger.error({ uploadErr }, 'Pre-key upload failed, proceeding with retry anyway')
										}
									}

									const encNode = getBinaryNodeChild(node, 'enc')
									await sendRetryRequest(node, !encNode)
									if (retryRequestDelayMs) {
										await delay(retryRequestDelayMs)
									}
								} catch (err) {
									logger.error({ err, isPreKeyError }, 'Failed to handle retry, attempting basic retry')
									// Still attempt retry even if pre-key upload failed
									try {
										const encNode = getBinaryNodeChild(node, 'enc')
										await sendRetryRequest(node, !encNode)
									} catch (retryErr) {
										logger.error({ retryErr }, 'Failed to send retry after error handling')
									}
								}
							})
						} else {
							// no type in the receipt => message delivered
							let type: MessageReceiptType = undefined
							let participant = msg.key.participant
							if (category === 'peer') {
								// special peer message
								type = 'peer_msg'
							} else if (msg.key.fromMe) {
								// message was sent by us from a different device
								type = 'sender'
								// need to specially handle this case
								if (isJidUser(msg.key.remoteJid!)) {
									participant = author
								}
							} else if (!sendActiveReceipts) {
								type = 'inactive'
							}
<<<<<<< HEAD
						})
					} else {
						// no type in the receipt => message delivered
						let type: MessageReceiptType = undefined
						let participant = msg.key.participant
						if (category === 'peer') {
							// special peer message
							type = 'peer_msg'
						} else if (msg.key.fromMe) {
							// message was sent by us from a different device
							type = 'sender'
							// need to specially handle this case
							if (isLidUser(msg.key.remoteJid!) || isLidUser(msg.key.remoteJidAlt!)) {
								participant = author // TODO: investigate sending receipts to LIDs and not PNs
							}
						} else if (!sendActiveReceipts) {
							type = 'inactive'
						}
=======
>>>>>>> 2a00d65e

							await sendReceipt(msg.key.remoteJid!, participant!, [msg.key.id!], type)

							// send ack for history message
							const isAnyHistoryMsg = getHistoryMsg(msg.message!)
							if (isAnyHistoryMsg) {
								const jid = jidNormalizedUser(msg.key.remoteJid!)
								await sendReceipt(jid, undefined, [msg.key.id!], 'hist_sync')
							}
						}

						cleanMessage(msg, authState.creds.me!.id)

						await sendMessageAck(node)

						await upsertMessage(msg, node.attrs.offline ? 'append' : 'notify')
					})
				])
			} catch (error) {
				logger.error({ error, node }, 'error in handling message')
			}
		}
	}

	const handleCall = async (node: BinaryNode) => {
		let status: WACallUpdateType
		const { attrs } = node
		const [infoChild] = getAllBinaryNodeChildren(node)

		if (!infoChild) {
			throw new Boom('Missing call info in call node')
		}

		const callId = infoChild.attrs['call-id']!
		const from = infoChild.attrs.from! || infoChild.attrs['call-creator']!
		status = getCallStatusFromNode(infoChild)

		if (isLidUser(from) && infoChild.tag === 'relaylatency') {
			const verify = callOfferCache.get(callId)
			if (!verify) {
				status = 'offer'
				const callLid: WACallEvent = {
					chatId: attrs.from!,
					from,
					id: callId,
					date: new Date(+attrs.t! * 1000),
					offline: !!attrs.offline,
					status
				}
				callOfferCache.set(callId, callLid)
			}
		}

		const call: WACallEvent = {
			chatId: attrs.from!,
			from,
			id: callId,
			date: new Date(+attrs.t! * 1000),
			offline: !!attrs.offline,
			status
		}

		if (status === 'offer') {
			call.isVideo = !!getBinaryNodeChild(infoChild, 'video')
			call.isGroup = infoChild.attrs.type === 'group' || !!infoChild.attrs['group-jid']
			call.groupJid = infoChild.attrs['group-jid']
			callOfferCache.set(call.id, call)
		}

		const existingCall = callOfferCache.get<WACallEvent>(call.id)

		// use existing call info to populate this event
		if (existingCall) {
			call.isVideo = existingCall.isVideo
			call.isGroup = existingCall.isGroup
		}

		// delete data once call has ended
		if (status === 'reject' || status === 'accept' || status === 'timeout' || status === 'terminate') {
			callOfferCache.del(call.id)
		}

		ev.emit('call', [call])

		await sendMessageAck(node)
	}

	const handleBadAck = async ({ attrs }: BinaryNode) => {
		const key: WAMessageKey = { remoteJid: attrs.from, fromMe: true, id: attrs.id }

		// WARNING: REFRAIN FROM ENABLING THIS FOR NOW. IT WILL CAUSE A LOOP
		// // current hypothesis is that if pash is sent in the ack
		// // it means -- the message hasn't reached all devices yet
		// // we'll retry sending the message here
		// if(attrs.phash) {
		// 	logger.info({ attrs }, 'received phash in ack, resending message...')
		// 	const msg = await getMessage(key)
		// 	if(msg) {
		// 		await relayMessage(key.remoteJid!, msg, { messageId: key.id!, useUserDevicesCache: false })
		// 	} else {
		// 		logger.warn({ attrs }, 'could not send message again, as it was not found')
		// 	}
		// }

		// error in acknowledgement,
		// device could not display the message
		if (attrs.error) {
			logger.warn({ attrs }, 'received error in ack')
			ev.emit('messages.update', [
				{
					key,
					update: {
						status: WAMessageStatus.ERROR,
						messageStubParameters: [attrs.error]
					}
				}
			])
		}
	}

	/// processes a node with the given function
	/// and adds the task to the existing buffer if we're buffering events
	const processNodeWithBuffer = async <T>(
		node: BinaryNode,
		identifier: string,
		exec: (node: BinaryNode, offline: boolean) => Promise<T>
	) => {
		ev.buffer()
		await execTask()
		ev.flush()

		function execTask() {
			return exec(node, false).catch(err => onUnexpectedError(err, identifier))
		}
	}

	type MessageType = 'message' | 'call' | 'receipt' | 'notification'

	type OfflineNode = {
		type: MessageType
		node: BinaryNode
	}

	const makeOfflineNodeProcessor = () => {
		const nodeProcessorMap: Map<MessageType, (node: BinaryNode) => Promise<void>> = new Map([
			['message', handleMessage],
			['call', handleCall],
			['receipt', handleReceipt],
			['notification', handleNotification]
		])
		const nodes: OfflineNode[] = []
		let isProcessing = false

		const enqueue = (type: MessageType, node: BinaryNode) => {
			nodes.push({ type, node })

			if (isProcessing) {
				return
			}

			isProcessing = true

			const promise = async () => {
				while (nodes.length && ws.isOpen) {
					const { type, node } = nodes.shift()!

					const nodeProcessor = nodeProcessorMap.get(type)

					if (!nodeProcessor) {
						onUnexpectedError(new Error(`unknown offline node type: ${type}`), 'processing offline node')
						continue
					}

					await nodeProcessor(node)
				}

				isProcessing = false
			}

			promise().catch(error => onUnexpectedError(error, 'processing offline nodes'))
		}

		return { enqueue }
	}

	const offlineNodeProcessor = makeOfflineNodeProcessor()

	const processNode = (
		type: MessageType,
		node: BinaryNode,
		identifier: string,
		exec: (node: BinaryNode) => Promise<void>
	) => {
		const isOffline = !!node.attrs.offline

		if (isOffline) {
			offlineNodeProcessor.enqueue(type, node)
		} else {
			processNodeWithBuffer(node, identifier, exec)
		}
	}

	// recv a message
	ws.on('CB:message', (node: BinaryNode) => {
		processNode('message', node, 'processing message', handleMessage)
	})

	ws.on('CB:call', async (node: BinaryNode) => {
		processNode('call', node, 'handling call', handleCall)
	})

	ws.on('CB:receipt', node => {
		processNode('receipt', node, 'handling receipt', handleReceipt)
	})

	ws.on('CB:notification', async (node: BinaryNode) => {
		processNode('notification', node, 'handling notification', handleNotification)
	})
	ws.on('CB:ack,class:message', (node: BinaryNode) => {
		handleBadAck(node).catch(error => onUnexpectedError(error, 'handling bad ack'))
	})

	ev.on('call', ([call]) => {
		if (!call) {
			return
		}

		// missed call + group call notification message generation
		if (call.status === 'timeout' || (call.status === 'offer' && call.isGroup)) {
			const msg: proto.IWebMessageInfo = {
				key: {
					remoteJid: call.chatId,
					id: call.id,
					fromMe: false
				},
				messageTimestamp: unixTimestampSeconds(call.date)
			}
			if (call.status === 'timeout') {
				if (call.isGroup) {
					msg.messageStubType = call.isVideo
						? WAMessageStubType.CALL_MISSED_GROUP_VIDEO
						: WAMessageStubType.CALL_MISSED_GROUP_VOICE
				} else {
					msg.messageStubType = call.isVideo ? WAMessageStubType.CALL_MISSED_VIDEO : WAMessageStubType.CALL_MISSED_VOICE
				}
			} else {
				msg.message = { call: { callKey: Buffer.from(call.id) } }
			}

			const protoMsg = proto.WebMessageInfo.create(msg)
			upsertMessage(protoMsg, call.offline ? 'append' : 'notify')
		}
	})

	ev.on('connection.update', ({ isOnline }) => {
		if (typeof isOnline !== 'undefined') {
			sendActiveReceipts = isOnline
			logger.trace(`sendActiveReceipts set to "${sendActiveReceipts}"`)
		}
	})

	return {
		...sock,
		sendMessageAck,
		sendRetryRequest,
		rejectCall,
		fetchMessageHistory,
		requestPlaceholderResend,
		messageRetryManager
	}
}<|MERGE_RESOLUTION|>--- conflicted
+++ resolved
@@ -1147,8 +1147,7 @@
 			ev.emit('lid-mapping.update', { lid, pn })
 			await signalRepository.storeLIDPNMapping(lid, pn)
 		}
-
-<<<<<<< HEAD
+    
 		const alt = msg.key.participantAlt || msg.key.remoteJidAlt
 		// store new mappings we didn't have before
 		if (!!alt) {
@@ -1161,7 +1160,9 @@
 			} else {
 				if (!await lidMapping.getLIDForPN(alt)) {
 					await lidMapping.storeLIDPNMapping(msg.key.participant || msg.key.remoteJid!, alt)
-=======
+        }
+     }
+      
 		if (msg.key?.remoteJid && msg.key?.id && messageRetryManager) {
 			messageRetryManager.addRecentMessage(msg.key.remoteJid, msg.key.id, msg.message!)
 			logger.debug(
@@ -1208,7 +1209,6 @@
 					}
 				} catch (error) {
 					logger.error({ error }, 'Failed to process LID migration sync message')
->>>>>>> 2a00d65e
 				}
 			}
 
@@ -1270,44 +1270,23 @@
 									}
 								}
 							})
-						} else {
-							// no type in the receipt => message delivered
-							let type: MessageReceiptType = undefined
-							let participant = msg.key.participant
-							if (category === 'peer') {
-								// special peer message
-								type = 'peer_msg'
-							} else if (msg.key.fromMe) {
-								// message was sent by us from a different device
-								type = 'sender'
-								// need to specially handle this case
-								if (isJidUser(msg.key.remoteJid!)) {
-									participant = author
-								}
-							} else if (!sendActiveReceipts) {
-								type = 'inactive'
-							}
-<<<<<<< HEAD
-						})
-					} else {
-						// no type in the receipt => message delivered
-						let type: MessageReceiptType = undefined
-						let participant = msg.key.participant
-						if (category === 'peer') {
-							// special peer message
-							type = 'peer_msg'
-						} else if (msg.key.fromMe) {
-							// message was sent by us from a different device
-							type = 'sender'
-							// need to specially handle this case
-							if (isLidUser(msg.key.remoteJid!) || isLidUser(msg.key.remoteJidAlt!)) {
-								participant = author // TODO: investigate sending receipts to LIDs and not PNs
-							}
-						} else if (!sendActiveReceipts) {
-							type = 'inactive'
-						}
-=======
->>>>>>> 2a00d65e
+            } else {
+              // no type in the receipt => message delivered
+              let type: MessageReceiptType = undefined
+              let participant = msg.key.participant
+              if (category === 'peer') {
+                // special peer message
+                type = 'peer_msg'
+              } else if (msg.key.fromMe) {
+                // message was sent by us from a different device
+                type = 'sender'
+                // need to specially handle this case
+                if (isLidUser(msg.key.remoteJid!) || isLidUser(msg.key.remoteJidAlt!)) {
+                  participant = author // TODO: investigate sending receipts to LIDs and not PNs
+                }
+              } else if (!sendActiveReceipts) {
+                type = 'inactive'
+              }
 
 							await sendReceipt(msg.key.remoteJid!, participant!, [msg.key.id!], type)
 
