import NodeCache from '@cacheable/node-cache'
import { Boom } from '@hapi/boom'
import { proto } from '../../WAProto/index.js'
import { DEFAULT_CACHE_TTLS, WA_DEFAULT_EPHEMERAL } from '../Defaults'
import type {
	AnyMessageContent,
	MediaConnInfo,
	MessageReceiptType,
	MessageRelayOptions,
	MiscMessageGenerationOptions,
	SocketConfig,
	WAMessageKey
} from '../Types'
import {
	aggregateMessageKeysNotFromMe,
	assertMediaContent,
	bindWaitForEvent,
	decryptMediaRetryData,
	encodeNewsletterMessage,
	encodeSignedDeviceIdentity,
	encodeWAMessage,
	encryptMediaRetryRequest,
	extractDeviceJids,
	generateMessageIDV2,
	generateWAMessage,
	getStatusCodeForMediaRetry,
	getUrlFromDirectPath,
	getWAUploadToServer,
	MessageRetryManager,
	normalizeMessageContent,
	parseAndInjectE2ESessions,
	unixTimestampSeconds
} from '../Utils'
import { getUrlInfo } from '../Utils/link-preview'
import { makeKeyedMutex } from '../Utils/make-mutex'
import {
	areJidsSameUser,
	type BinaryNode,
	type BinaryNodeAttributes,
	getBinaryNodeChild,
	getBinaryNodeChildren,
	isJidGroup,
	isJidUser,
	jidDecode,
	jidEncode,
	jidNormalizedUser,
	type JidWithDevice,
	S_WHATSAPP_NET
} from '../WABinary'
import { USyncQuery, USyncUser } from '../WAUSync'
import { makeGroupsSocket } from './groups'
import type { NewsletterSocket } from './newsletter'
import { makeNewsletterSocket } from './newsletter'

export const makeMessagesSocket = (config: SocketConfig) => {
	const {
		logger,
		linkPreviewImageThumbnailWidth,
		generateHighQualityLinkPreview,
		options: axiosOptions,
		patchMessageBeforeSending,
		cachedGroupMetadata,
		enableRecentMessageCache,
		maxMsgRetryCount
	} = config
	const sock: NewsletterSocket = makeNewsletterSocket(makeGroupsSocket(config))
	const {
		ev,
		authState,
		processingMutex,
		signalRepository,
		upsertMessage,
		query,
		fetchPrivacySettings,
		sendNode,
		groupMetadata,
		groupToggleEphemeral
	} = sock

	const userDevicesCache =
		config.userDevicesCache ||
		new NodeCache<JidWithDevice[]>({
			stdTTL: DEFAULT_CACHE_TTLS.USER_DEVICES, // 5 minutes
			useClones: false
		})

	// Initialize message retry manager if enabled
	const messageRetryManager = enableRecentMessageCache ? new MessageRetryManager(logger, maxMsgRetryCount) : null

  // Prevent race conditions in Signal session encryption by user
	const encryptionMutex = makeKeyedMutex()

	let mediaConn: Promise<MediaConnInfo>
	const refreshMediaConn = async (forceGet = false) => {
		const media = await mediaConn
		if (!media || forceGet || new Date().getTime() - media.fetchDate.getTime() > media.ttl * 1000) {
			mediaConn = (async () => {
				const result = await query({
					tag: 'iq',
					attrs: {
						type: 'set',
						xmlns: 'w:m',
						to: S_WHATSAPP_NET
					},
					content: [{ tag: 'media_conn', attrs: {} }]
				})
				const mediaConnNode = getBinaryNodeChild(result, 'media_conn')!
				const node: MediaConnInfo = {
					hosts: getBinaryNodeChildren(mediaConnNode, 'host').map(({ attrs }) => ({
						hostname: attrs.hostname!,
						maxContentLengthBytes: +attrs.maxContentLengthBytes!
					})),
					auth: mediaConnNode.attrs.auth!,
					ttl: +mediaConnNode.attrs.ttl!,
					fetchDate: new Date()
				}
				logger.debug('fetched media conn')
				return node
			})()
		}

		return mediaConn
	}

	/**
	 * generic send receipt function
	 * used for receipts of phone call, read, delivery etc.
	 * */
	const sendReceipt = async (
		jid: string,
		participant: string | undefined,
		messageIds: string[],
		type: MessageReceiptType
	) => {
		if (!messageIds || messageIds.length === 0) {
			throw new Boom('missing ids in receipt')
		}

		const node: BinaryNode = {
			tag: 'receipt',
			attrs: {
				id: messageIds[0]!
			}
		}
		const isReadReceipt = type === 'read' || type === 'read-self'
		if (isReadReceipt) {
			node.attrs.t = unixTimestampSeconds().toString()
		}

		if (type === 'sender' && isJidUser(jid)) {
			node.attrs.recipient = jid
			node.attrs.to = participant!
		} else {
			node.attrs.to = jid
			if (participant) {
				node.attrs.participant = participant
			}
		}

		if (type) {
			node.attrs.type = type
		}

		const remainingMessageIds = messageIds.slice(1)
		if (remainingMessageIds.length) {
			node.content = [
				{
					tag: 'list',
					attrs: {},
					content: remainingMessageIds.map(id => ({
						tag: 'item',
						attrs: { id }
					}))
				}
			]
		}

		logger.debug({ attrs: node.attrs, messageIds }, 'sending receipt for messages')
		await sendNode(node)
	}

	/** Correctly bulk send receipts to multiple chats, participants */
	const sendReceipts = async (keys: WAMessageKey[], type: MessageReceiptType) => {
		const recps = aggregateMessageKeysNotFromMe(keys)
		for (const { jid, participant, messageIds } of recps) {
			await sendReceipt(jid, participant, messageIds, type)
		}
	}

	/** Bulk read messages. Keys can be from different chats & participants */
	const readMessages = async (keys: WAMessageKey[]) => {
		const privacySettings = await fetchPrivacySettings()
		// based on privacy settings, we have to change the read type
		const readType = privacySettings.readreceipts === 'all' ? 'read' : 'read-self'
		await sendReceipts(keys, readType)
	}

	/** Device info with wire JID format for envelope addressing */
	type DeviceWithWireJid = JidWithDevice & {
		wireJid: string // The exact JID format that should be used in wire protocol (envelope addressing)
	}

	/**
	 * Deduplicate JIDs when both LID and PN versions exist for same user
	 * Prefers LID over PN to maintain single encryption layer
	 */
	const deduplicateLidPnJids = (jids: string[]): string[] => {
		const lidUsers = new Set<string>()
		const filteredJids: string[] = []

		// Collect all LID users
		for (const jid of jids) {
			if (jid.includes('@lid')) {
				const user = jidDecode(jid)?.user
				if (user) lidUsers.add(user)
			}
		}

		// Filter out PN versions when LID exists
		for (const jid of jids) {
			if (jid.includes('@s.whatsapp.net')) {
				const user = jidDecode(jid)?.user
				if (user && lidUsers.has(user)) {
					logger.debug({ jid }, 'Skipping PN - LID version exists')
					continue
				}
			}

			filteredJids.push(jid)
		}

		return filteredJids
	}

	/** Fetch all the devices we've to send a message to */
	const getUSyncDevices = async (
		jids: string[],
		useCache: boolean,
		ignoreZeroDevices: boolean
	): Promise<DeviceWithWireJid[]> => {
		const deviceResults: DeviceWithWireJid[] = []

		if (!useCache) {
			logger.debug('not using cache for devices')
		}

		const toFetch: string[] = []
		// Deduplicate and normalize JIDs
		jids = deduplicateLidPnJids(Array.from(new Set(jids)))

		for (let jid of jids) {
			const decoded = jidDecode(jid)
			const user = decoded?.user
			const device = decoded?.device
			const isExplicitDevice = typeof device === 'number' && device >= 0

			// Handle explicit device JIDs directly
			if (isExplicitDevice && user) {
				deviceResults.push({
					user,
					device,
					wireJid: jid // Preserve exact JID format for wire protocol
				})
				continue
			}

			// For user JIDs, normalize and prepare for device enumeration
			jid = jidNormalizedUser(jid)

			if (useCache) {
				const devices = userDevicesCache.get(user!) as JidWithDevice[]
				if (devices) {
					const isLidJid = jid.includes('@lid')
					const devicesWithWire = devices.map(d => ({
						...d,
						wireJid: isLidJid ? jidEncode(d.user, 'lid', d.device) : jidEncode(d.user, 's.whatsapp.net', d.device)
					}))
					deviceResults.push(...devicesWithWire)

					logger.trace({ user }, 'using cache for devices')
				} else {
					toFetch.push(jid)
				}
			} else {
				toFetch.push(jid)
			}
		}

		if (!toFetch.length) {
			return deviceResults
		}

		const requestedLidUsers = new Set<string>()
		for (const jid of toFetch) {
			if (jid.includes('@lid')) {
				const user = jidDecode(jid)?.user
				if (user) requestedLidUsers.add(user)
			}
		}

		const query = new USyncQuery().withContext('message').withDeviceProtocol()

		for (const jid of toFetch) {
			query.withUser(new USyncUser().withId(jid))
		}

		const result = await sock.executeUSyncQuery(query)

		if (result) {
			const extracted = extractDeviceJids(result?.list, authState.creds.me!.id, ignoreZeroDevices)
			const deviceMap: { [_: string]: JidWithDevice[] } = {}

			for (const item of extracted) {
				deviceMap[item.user] = deviceMap[item.user] || []
				deviceMap[item.user]?.push(item)
			}

			// Process each user's devices as a group for bulk LID migration
			for (const [user, userDevices] of Object.entries(deviceMap)) {
				const isLidUser = requestedLidUsers.has(user)

				// Process all devices for this user
				for (const item of userDevices) {
					const finalWireJid = isLidUser
						? jidEncode(user, 'lid', item.device)
						: jidEncode(item.user, 's.whatsapp.net', item.device)

					deviceResults.push({
						...item,
						wireJid: finalWireJid
					})

					logger.debug(
						{
							user: item.user,
							device: item.device,
							finalWireJid,
							usedLid: isLidUser
						},
						'Processed device with LID priority'
					)
				}
			}

			for (const key in deviceMap) {
				userDevicesCache.set(key, deviceMap[key]!)
			}
		}

		return deviceResults
	}

	// Helper to check if JID has migrated LID session
	const checkForMigratedLidSession = async (jid: string): Promise<boolean> => {
		if (!jid.includes('@s.whatsapp.net')) return false

		const lidMapping = signalRepository.getLIDMappingStore()
		const lidForPN = await lidMapping.getLIDForPN(jid)
		if (!lidForPN?.includes('@lid')) return false

		const lidSignalId = signalRepository.jidToSignalProtocolAddress(lidForPN)
		const lidSessions = await authState.keys.get('session', [lidSignalId])
		return !!lidSessions[lidSignalId]
	}

	const assertSessions = async (jids: string[], force: boolean) => {
		let didFetchNewSession = false
		const jidsRequiringFetch: string[] = []

		// Apply same deduplication as in getUSyncDevices
		jids = deduplicateLidPnJids(jids)

		if (force) {
			// Check which sessions are missing (with LID migration check)
			const addrs = jids.map(jid => signalRepository.jidToSignalProtocolAddress(jid))
			const sessions = await authState.keys.get('session', addrs)

			// Helper to check session for a JID
			const checkJidSession = async (jid: string) => {
				const signalId = signalRepository.jidToSignalProtocolAddress(jid)
				let hasSession = !!sessions[signalId]

				// Check for migrated LID session if PN session missing
				if (!hasSession) {
					hasSession = await checkForMigratedLidSession(jid)
					if (hasSession) {
						logger.debug({ jid }, 'Found migrated LID session during force assert, skipping PN fetch')
					}
				}

				// Add to fetch list if no session exists
				if (!hasSession) {
					if (jid.includes('@lid')) {
						logger.debug({ jid }, 'No LID session found, will create new LID session')
					}

					jidsRequiringFetch.push(jid)
					if (validation.reason) {
						logger.debug({ jid, reason: validation.reason }, 'session validation failed')
					}
				}
			}

			// Process all JIDs
			for (const jid of jids) {
				await checkJidSession(jid)
			}
		} else {
			const lidMapping = signalRepository.getLIDMappingStore()
			const addrs = jids.map(jid => signalRepository.jidToSignalProtocolAddress(jid))
			const sessions = await authState.keys.get('session', addrs)

			// Group JIDs by user for bulk migration
			const userGroups = new Map<string, string[]>()
			for (const jid of jids) {
				const user = jidNormalizedUser(jid)
				if (!userGroups.has(user)) {
					userGroups.set(user, [])
				}

				userGroups.get(user)!.push(jid)
			}

			// Helper to check LID mapping for a user
			const checkUserLidMapping = async (user: string, userJids: string[]) => {
				if (!userJids.some(jid => jid.includes('@s.whatsapp.net'))) {
					return { shouldMigrate: false, lidForPN: undefined }
				}

				try {
					const mapping = await lidMapping.getLIDForPN(user)
					if (mapping?.includes('@lid')) {
						logger.debug(
							{ user, lidForPN: mapping, deviceCount: userJids.length },
							'User has LID mapping - preparing bulk migration'
						)
						return { shouldMigrate: true, lidForPN: mapping }
					}
				} catch (error) {
					logger.debug({ user, error }, 'Failed to check LID mapping for user')
				}

				return { shouldMigrate: false, lidForPN: undefined }
			}

			// Helper to migrate a single device
			const migrateDeviceToLid = async (jid: string, lidForPN: string) => {
				if (!jid.includes('@s.whatsapp.net')) return

				try {
					const jidDecoded = jidDecode(jid)
					const deviceId = jidDecoded?.device || 0
					const lidDecoded = jidDecode(lidForPN)
					const lidWithDevice = jidEncode(lidDecoded?.user!, 'lid', deviceId)

					await signalRepository.migrateSession(jid, lidWithDevice)
					logger.debug({ fromJid: jid, toJid: lidWithDevice }, 'Migrated device session to LID')

					// Delete PN session after successful migration
					try {
						await signalRepository.deleteSession(jid)
						logger.debug({ deletedPNSession: jid }, 'Deleted PN session after migration')
					} catch (deleteError) {
						logger.warn({ jid, error: deleteError }, 'Failed to delete PN session')
					}
				} catch (migrationError) {
					logger.warn({ jid, error: migrationError }, 'Failed to migrate device session')
				}
			}

			// Process each user group for potential bulk LID migration
			for (const [user, userJids] of userGroups) {
				const mappingResult = await checkUserLidMapping(user, userJids)
				const shouldMigrateUser = mappingResult.shouldMigrate
				const lidForPN = mappingResult.lidForPN

				// Migrate all devices for this user if LID mapping exists
				if (shouldMigrateUser && lidForPN) {
					// Migrate each device individually
					for (const jid of userJids) {
						await migrateDeviceToLid(jid, lidForPN)
					}

					logger.info(
						{
							user,
							lidMapping: lidForPN,
							deviceCount: userJids.length
						},
						'Completed migration attempt for user devices'
					)
				}

				// Helper to check session for migrated user
				const checkMigratedSession = async (jid: string) => {
					const signalId = signalRepository.jidToSignalProtocolAddress(jid)
					let hasSession = !!sessions[signalId]
					let jidToFetch = jid

					// Check if we should use migrated LID session instead
					if (shouldMigrateUser && lidForPN && jid.includes('@s.whatsapp.net')) {
						const originalDecoded = jidDecode(jid)
						const deviceId = originalDecoded?.device || 0
						const lidDecoded = jidDecode(lidForPN)
						const lidWithDevice = jidEncode(lidDecoded?.user!, 'lid', deviceId)

						// Check if LID session exists
						const lidSignalId = signalRepository.jidToSignalProtocolAddress(lidWithDevice)
						const lidSessions = await authState.keys.get('session', [lidSignalId])
						hasSession = !!lidSessions[lidSignalId]
						jidToFetch = lidWithDevice

						if (hasSession) {
							logger.debug({ originalJid: jid, lidJid: lidWithDevice }, '✅ Found bulk-migrated LID session')
						}
					}

					// Add to fetch list if no session exists
					if (!hasSession) {
						jidsRequiringFetch.push(jidToFetch)
						logger.debug(
							{ jid: jidToFetch, originalJid: jid !== jidToFetch ? jid : undefined },
							'Adding to session fetch list'
						)
					}
				}

				// Now check which sessions need to be fetched for this user
				for (const jid of userJids) {
					await checkMigratedSession(jid)
				}
			}
		}

		if (jidsRequiringFetch.length) {
			logger.debug({ jidsRequiringFetch }, 'fetching sessions')

			// DEBUG: Check if there are PN versions of LID users being fetched
			const lidUsersBeingFetched = new Set<string>()
			const pnUsersBeingFetched = new Set<string>()

			for (const jid of jidsRequiringFetch) {
				const user = jidDecode(jid)?.user
				if (user) {
					if (jid.includes('@lid')) {
						lidUsersBeingFetched.add(user)
					} else if (jid.includes('@s.whatsapp.net')) {
						pnUsersBeingFetched.add(user)
					}
				}
			}

			// Find overlaps
			const overlapping = Array.from(pnUsersBeingFetched).filter(user => lidUsersBeingFetched.has(user))
			if (overlapping.length > 0) {
				logger.warn(
					{
						overlapping,
						lidUsersBeingFetched: Array.from(lidUsersBeingFetched),
						pnUsersBeingFetched: Array.from(pnUsersBeingFetched)
					},
					'Fetching both LID and PN sessions for same users'
				)
			}

			const result = await query({
				tag: 'iq',
				attrs: {
					xmlns: 'encrypt',
					type: 'get',
					to: S_WHATSAPP_NET
				},
				content: [
					{
						tag: 'key',
						attrs: {},
						content: jidsRequiringFetch.map(jid => ({
							tag: 'user',
							attrs: { jid }
						}))
					}
				]
			})
			await parseAndInjectE2ESessions(result, signalRepository)

			didFetchNewSession = true
		}

		return didFetchNewSession
	}

	const sendPeerDataOperationMessage = async (
		pdoMessage: proto.Message.IPeerDataOperationRequestMessage
	): Promise<string> => {
		//TODO: for later, abstract the logic to send a Peer Message instead of just PDO - useful for App State Key Resync with phone
		if (!authState.creds.me?.id) {
			throw new Boom('Not authenticated')
		}

		const protocolMessage: proto.IMessage = {
			protocolMessage: {
				peerDataOperationRequestMessage: pdoMessage,
				type: proto.Message.ProtocolMessage.Type.PEER_DATA_OPERATION_REQUEST_MESSAGE
			}
		}

		const meJid = jidNormalizedUser(authState.creds.me.id)

		const msgId = await relayMessage(meJid, protocolMessage, {
			additionalAttributes: {
				category: 'peer',

				push_priority: 'high_force'
			}
		})

		return msgId
	}

	const createParticipantNodes = async (
		jids: string[],
		message: proto.IMessage,
		extraAttrs?: BinaryNode['attrs'],
		dsmMessage?: proto.IMessage
	) => {
		let patched = await patchMessageBeforeSending(message, jids)
		if (!Array.isArray(patched)) {
			patched = jids ? jids.map(jid => ({ recipientJid: jid, ...patched })) : [patched]
		}

		let shouldIncludeDeviceIdentity = false

		const meId = authState.creds.me!.id
		const meLid = authState.creds.me?.lid
		const meLidUser = meLid ? jidDecode(meLid)?.user : null

		const devicesByUser = new Map<string, Array<{ recipientJid: string; patchedMessage: proto.IMessage }>>()

		for (const patchedMessageWithJid of patched) {
			const { recipientJid: wireJid, ...patchedMessage } = patchedMessageWithJid
			if (!wireJid) continue

			// Extract user from JID for grouping
			const decoded = jidDecode(wireJid)
			const user = decoded?.user

			if (!user) continue

			if (!devicesByUser.has(user)) {
				devicesByUser.set(user, [])
			}

			devicesByUser.get(user)!.push({ recipientJid: wireJid, patchedMessage })
		}

		// Process each user's devices sequentially, but different users in parallel
		const userEncryptionPromises = Array.from(devicesByUser.entries()).map(([user, userDevices]) =>
			encryptionMutex.mutex(user, async () => {
				logger.debug({ user, deviceCount: userDevices.length }, 'Acquiring encryption lock for user devices')

				const userNodes: BinaryNode[] = []

				// Helper to get encryption JID with LID migration
				const getEncryptionJid = async (wireJid: string) => {
					if (!wireJid.includes('@s.whatsapp.net')) return wireJid

					try {
						const lidMapping = signalRepository.getLIDMappingStore()
						const lidForPN = await lidMapping.getLIDForPN(wireJid)

						if (!lidForPN?.includes('@lid')) return wireJid

						// Preserve device ID from original wire JID
						const wireDecoded = jidDecode(wireJid)
						const deviceId = wireDecoded?.device || 0
						const lidDecoded = jidDecode(lidForPN)
						const lidWithDevice = jidEncode(lidDecoded?.user!, 'lid', deviceId)

						// Migrate session to LID for unified encryption layer
						try {
							await signalRepository.migrateSession(wireJid, lidWithDevice)
							const recipientUser = jidNormalizedUser(wireJid)
							const ownPnUser = jidNormalizedUser(meId)
							const isOwnDevice = recipientUser === ownPnUser
							logger.info({ wireJid, lidWithDevice, isOwnDevice }, 'Migrated to LID encryption')

							// Delete PN session after successful migration
							try {
								await signalRepository.deleteSession(wireJid)
								logger.debug({ deletedPNSession: wireJid }, 'Deleted PN session')
							} catch (deleteError) {
								logger.warn({ wireJid, error: deleteError }, 'Failed to delete PN session')
							}

							return lidWithDevice
						} catch (migrationError) {
							logger.warn({ wireJid, error: migrationError }, 'Failed to migrate session')
							return wireJid
						}
					} catch (error) {
						logger.debug({ wireJid, error }, 'Failed to check LID mapping')
						return wireJid
					}
				}

				// Encrypt to this user's devices sequentially to prevent session corruption
				for (const { recipientJid: wireJid, patchedMessage } of userDevices) {
					// DSM logic: Use DSM for own other devices (following whatsmeow implementation)
					let messageToEncrypt = patchedMessage
					if (dsmMessage) {
						const { user: targetUser } = jidDecode(wireJid)!
						const { user: ownPnUser } = jidDecode(meId)!
						const ownLidUser = meLidUser

						// Check if this is our device (same user, different device)
						const isOwnUser = targetUser === ownPnUser || (ownLidUser && targetUser === ownLidUser)

						// Exclude exact sender device (whatsmeow: if jid == ownJID || jid == ownLID { continue })
						const isExactSenderDevice =
							wireJid === meId || (authState.creds.me?.lid && wireJid === authState.creds.me.lid)

						if (isOwnUser && !isExactSenderDevice) {
							messageToEncrypt = dsmMessage
							logger.debug({ wireJid, targetUser }, 'Using DSM for own device')
						}
					}

					const bytes = encodeWAMessage(messageToEncrypt)

					// Get encryption JID with LID migration
					const encryptionJid = await getEncryptionJid(wireJid)

					// ENCRYPT: Use the determined encryption identity (prefers migrated LID)
					const { type, ciphertext } = await signalRepository.encryptMessage({
						jid: encryptionJid, // Unified encryption layer (LID when available)
						data: bytes
					})

					if (type === 'pkmsg') {
						shouldIncludeDeviceIdentity = true
					}

					const node: BinaryNode = {
						tag: 'to',
						attrs: { jid: wireJid }, // Always use original wire identity in envelope
						content: [
							{
								tag: 'enc',
								attrs: {
									v: '2',
									type,
									...(extraAttrs || {})
								},
								content: ciphertext
							}
						]
					}
					userNodes.push(node)
				}

				logger.debug({ user, nodesCreated: userNodes.length }, 'Releasing encryption lock for user devices')
				return userNodes
			})
		)

		// Wait for all users to complete (users are processed in parallel)
		const userNodesArrays = await Promise.all(userEncryptionPromises)
		const nodes = userNodesArrays.flat()
		return { nodes, shouldIncludeDeviceIdentity }
	}

	const relayMessage = async (
		jid: string,
		message: proto.IMessage,
		{
			messageId: msgId,
			participant,
			additionalAttributes,
			additionalNodes,
			useUserDevicesCache,
			useCachedGroupMetadata,
			statusJidList
		}: MessageRelayOptions
	) => {
		const meId = authState.creds.me!.id
		const meLid = authState.creds.me?.lid

		// ADDRESSING CONSISTENCY: Keep envelope addressing as user provided, handle LID migration in encryption

		let shouldIncludeDeviceIdentity = false

		const { user, server } = jidDecode(jid)!
		const statusJid = 'status@broadcast'
		const isGroup = server === 'g.us'
		const isStatus = jid === statusJid
		const isLid = server === 'lid'
		const isNewsletter = server === 'newsletter'

		// Keep user's original JID choice for envelope addressing
		const finalJid = jid

		// ADDRESSING CONSISTENCY: Match own identity to conversation context
		let ownId = meId
		if (isLid && meLid) {
			ownId = meLid
			logger.debug({ to: jid, ownId }, 'Using LID identity for @lid conversation')
		} else {
			logger.debug({ to: jid, ownId }, 'Using PN identity for @s.whatsapp.net conversation')
		}

		msgId = msgId || generateMessageIDV2(sock.user?.id)
		useUserDevicesCache = useUserDevicesCache !== false
		useCachedGroupMetadata = useCachedGroupMetadata !== false && !isStatus

		const participants: BinaryNode[] = []
		const destinationJid = !isStatus ? finalJid : statusJid

		const binaryNodeContent: BinaryNode[] = []
		const devices: DeviceWithWireJid[] = []

		const meMsg: proto.IMessage = {
			deviceSentMessage: {
				destinationJid,
				message
			},
			messageContextInfo: message.messageContextInfo
		}

		const extraAttrs: BinaryNodeAttributes = {}

		if (participant) {
			// when the retry request is not for a group
			// only send to the specific device that asked for a retry
			// otherwise the message is sent out to every device that should be a recipient
			if (!isGroup && !isStatus) {
				additionalAttributes = { ...additionalAttributes, device_fanout: 'false' }
			}

			const { user, device } = jidDecode(participant.jid)!
			devices.push({
				user,
				device,
				wireJid: participant.jid // Use the participant JID as wire JID
			})
		}

		await authState.keys.transaction(async () => {
			const mediaType = getMediaType(message)
			if (mediaType) {
				extraAttrs['mediatype'] = mediaType
			}

			if (isNewsletter) {
				// Patch message if needed, then encode as plaintext
				const patched = patchMessageBeforeSending ? await patchMessageBeforeSending(message, []) : message
				const bytes = encodeNewsletterMessage(patched as proto.IMessage)
				binaryNodeContent.push({
					tag: 'plaintext',
					attrs: {},
					content: bytes
				})
				const stanza: BinaryNode = {
					tag: 'message',
					attrs: {
						to: jid,
						id: msgId,
						type: getMessageType(message),
						...(additionalAttributes || {})
					},
					content: binaryNodeContent
				}
				logger.debug({ msgId }, `sending newsletter message to ${jid}`)
				await sendNode(stanza)
				return
			}

			if (normalizeMessageContent(message)?.pinInChatMessage) {
				extraAttrs['decrypt-fail'] = 'hide'
			}

			if (isGroup || isStatus) {
				const [groupData, senderKeyMap] = await Promise.all([
					(async () => {
						let groupData = useCachedGroupMetadata && cachedGroupMetadata ? await cachedGroupMetadata(jid) : undefined
						if (groupData && Array.isArray(groupData?.participants)) {
							logger.trace({ jid, participants: groupData.participants.length }, 'using cached group metadata')
						} else if (!isStatus) {
							groupData = await groupMetadata(jid)
						}

						return groupData
					})(),
					(async () => {
						if (!participant && !isStatus) {
							const result = await authState.keys.get('sender-key-memory', [jid])
							return result[jid] || {}
						}

						return {}
					})()
				])

				if (!participant) {
					const participantsList = groupData && !isStatus ? groupData.participants.map(p => p.id) : []
					if (isStatus && statusJidList) {
						participantsList.push(...statusJidList)
					}

					if (!isStatus) {
						const groupAddressingMode = groupData?.addressingMode || (isLid ? 'lid' : 'pn')
						additionalAttributes = {
							...additionalAttributes,
							addressing_mode: groupAddressingMode
						}
					}

					const additionalDevices = await getUSyncDevices(participantsList, !!useUserDevicesCache, false)
					devices.push(...additionalDevices)
				}

				const patched = await patchMessageBeforeSending(message)

				if (Array.isArray(patched)) {
					throw new Boom('Per-jid patching is not supported in groups')
				}

				const bytes = encodeWAMessage(patched)

				// This should match the group's addressing mode and conversation context
				const groupAddressingMode = groupData?.addressingMode || (isLid ? 'lid' : 'pn')
				const groupSenderIdentity = groupAddressingMode === 'lid' && meLid ? meLid : meId

				const { ciphertext, senderKeyDistributionMessage } = await signalRepository.encryptGroupMessage({
					group: destinationJid,
					data: bytes,
					meId: groupSenderIdentity
				})

				const senderKeyJids: string[] = []
				// ensure a connection is established with every device
				for (const device of devices) {
					// This preserves the LID migration results from getUSyncDevices
					const deviceJid = device.wireJid
					const hasKey = !!senderKeyMap[deviceJid]
					if (!hasKey || !!participant) {
						senderKeyJids.push(deviceJid)
						// store that this person has had the sender keys sent to them
						senderKeyMap[deviceJid] = true
					}
				}

				// if there are some participants with whom the session has not been established
				// if there are, we re-send the senderkey
				if (senderKeyJids.length) {
					logger.debug({ senderKeyJids }, 'sending new sender key')

					const senderKeyMsg: proto.IMessage = {
						senderKeyDistributionMessage: {
							axolotlSenderKeyDistributionMessage: senderKeyDistributionMessage,
							groupId: destinationJid
						}
					}

					await assertSessions(senderKeyJids, false)

					const result = await createParticipantNodes(senderKeyJids, senderKeyMsg, extraAttrs)
					shouldIncludeDeviceIdentity = shouldIncludeDeviceIdentity || result.shouldIncludeDeviceIdentity

					participants.push(...result.nodes)
				}

				binaryNodeContent.push({
					tag: 'enc',
					attrs: { v: '2', type: 'skmsg' },
					content: ciphertext
				})

				await authState.keys.set({ 'sender-key-memory': { [jid]: senderKeyMap } })
			} else {
				const { user: ownUser } = jidDecode(ownId)!

				if (!participant) {
					const targetUserServer = isLid ? 'lid' : 's.whatsapp.net'
					devices.push({
						user,
						device: 0,
						wireJid: jidEncode(user, targetUserServer, 0)
					})

					// Own user matches conversation addressing mode
					if (user !== ownUser) {
						const ownUserServer = isLid ? 'lid' : 's.whatsapp.net'
						const ownUserForAddressing = isLid && meLid ? jidDecode(meLid)!.user : jidDecode(meId)!.user

						devices.push({
							user: ownUserForAddressing,
							device: 0,
							wireJid: jidEncode(ownUserForAddressing, ownUserServer, 0)
						})
					}

					if (additionalAttributes?.['category'] !== 'peer') {
						// Clear placeholders and enumerate actual devices
						devices.length = 0

						// Use conversation-appropriate sender identity
						const senderIdentity =
							isLid && meLid
								? jidEncode(jidDecode(meLid)?.user!, 'lid', undefined)
								: jidEncode(jidDecode(meId)?.user!, 's.whatsapp.net', undefined)

						// Enumerate devices for sender and target with consistent addressing
						const sessionDevices = await getUSyncDevices([senderIdentity, jid], false, false)
						devices.push(...sessionDevices)

						logger.debug(
							{
								deviceCount: devices.length,
								devices: devices.map(d => `${d.user}:${d.device}@${jidDecode(d.wireJid)?.server}`)
							},
							'Device enumeration complete with unified addressing'
						)
					}
				}

				const allJids: string[] = []
				const meJids: string[] = []
				const otherJids: string[] = []
				const { user: mePnUser } = jidDecode(meId)!
				const { user: meLidUser } = meLid ? jidDecode(meLid)! : { user: null }

				for (const { user, wireJid } of devices) {
					const isExactSenderDevice = wireJid === meId || (meLid && wireJid === meLid)
					if (isExactSenderDevice) {
						logger.debug({ wireJid, meId, meLid }, 'Skipping exact sender device (whatsmeow pattern)')
						continue
					}

					// Check if this is our device (could match either PN or LID user)
					const isMe = user === mePnUser || (meLidUser && user === meLidUser)

					const jid = wireJid

					if (isMe) {
						meJids.push(jid)
					} else {
						otherJids.push(jid)
					}

					allJids.push(jid)
				}

				await assertSessions([...otherJids, ...meJids], false)

				const [
					{ nodes: meNodes, shouldIncludeDeviceIdentity: s1 },
					{ nodes: otherNodes, shouldIncludeDeviceIdentity: s2 }
				] = await Promise.all([
					// For own devices: use DSM if available (1:1 chats only)
					createParticipantNodes(meJids, meMsg || message, extraAttrs),
					createParticipantNodes(otherJids, message, extraAttrs, meMsg)
				])
				participants.push(...meNodes)
				participants.push(...otherNodes)

				shouldIncludeDeviceIdentity = shouldIncludeDeviceIdentity || s1 || s2
			}

			if (participants.length) {
				if (additionalAttributes?.['category'] === 'peer') {
					const peerNode = participants[0]?.content?.[0] as BinaryNode
					if (peerNode) {
						binaryNodeContent.push(peerNode) // push only enc
					}
				} else {
					binaryNodeContent.push({
						tag: 'participants',
						attrs: {},

						content: participants
					})
				}
			}

			const stanza: BinaryNode = {
				tag: 'message',
				attrs: {
					id: msgId,
					to: destinationJid,
					type: getMessageType(message),
					...(additionalAttributes || {})
				},
				content: binaryNodeContent
			}

			// if the participant to send to is explicitly specified (generally retry recp)
			// ensure the message is only sent to that person
			// if a retry receipt is sent to everyone -- it'll fail decryption for everyone else who received the msg
			if (participant) {
				if (isJidGroup(destinationJid)) {
					stanza.attrs.to = destinationJid
					stanza.attrs.participant = participant.jid
				} else if (areJidsSameUser(participant.jid, meId)) {
					stanza.attrs.to = participant.jid
					stanza.attrs.recipient = destinationJid
				} else {
					stanza.attrs.to = participant.jid
				}
			} else {
				stanza.attrs.to = destinationJid
			}

			if (shouldIncludeDeviceIdentity) {
				;(stanza.content as BinaryNode[]).push({
					tag: 'device-identity',
					attrs: {},
					content: encodeSignedDeviceIdentity(authState.creds.account!, true)
				})

				logger.debug({ jid }, 'adding device identity')
			}

			if (additionalNodes && additionalNodes.length > 0) {
				;(stanza.content as BinaryNode[]).push(...additionalNodes)
			}

			logger.debug({ msgId }, `sending message to ${participants.length} devices`)

			await sendNode(stanza)
<<<<<<< HEAD
		}, meId)
=======

			// Add message to retry cache if enabled
			if (messageRetryManager && !participant) {
				messageRetryManager.addRecentMessage(destinationJid, msgId, message)
			}
		})
>>>>>>> ae0cb897

		return msgId
	}

	const getMessageType = (message: proto.IMessage) => {
		if (message.pollCreationMessage || message.pollCreationMessageV2 || message.pollCreationMessageV3) {
			return 'poll'
		}

		if (message.eventMessage) {
			return 'event'
		}

		return 'text'
	}

	const getMediaType = (message: proto.IMessage) => {
		if (message.imageMessage) {
			return 'image'
		} else if (message.videoMessage) {
			return message.videoMessage.gifPlayback ? 'gif' : 'video'
		} else if (message.audioMessage) {
			return message.audioMessage.ptt ? 'ptt' : 'audio'
		} else if (message.contactMessage) {
			return 'vcard'
		} else if (message.documentMessage) {
			return 'document'
		} else if (message.contactsArrayMessage) {
			return 'contact_array'
		} else if (message.liveLocationMessage) {
			return 'livelocation'
		} else if (message.stickerMessage) {
			return 'sticker'
		} else if (message.listMessage) {
			return 'list'
		} else if (message.listResponseMessage) {
			return 'list_response'
		} else if (message.buttonsResponseMessage) {
			return 'buttons_response'
		} else if (message.orderMessage) {
			return 'order'
		} else if (message.productMessage) {
			return 'product'
		} else if (message.interactiveResponseMessage) {
			return 'native_flow_response'
		} else if (message.groupInviteMessage) {
			return 'url'
		}
	}

	const getPrivacyTokens = async (jids: string[]) => {
		const t = unixTimestampSeconds().toString()
		const result = await query({
			tag: 'iq',
			attrs: {
				to: S_WHATSAPP_NET,
				type: 'set',
				xmlns: 'privacy'
			},
			content: [
				{
					tag: 'tokens',
					attrs: {},
					content: jids.map(jid => ({
						tag: 'token',
						attrs: {
							jid: jidNormalizedUser(jid),
							t,
							type: 'trusted_contact'
						}
					}))
				}
			]
		})

		return result
	}

	const waUploadToServer = getWAUploadToServer(config, refreshMediaConn)

	const waitForMsgMediaUpdate = bindWaitForEvent(ev, 'messages.media-update')

	return {
		...sock,
		getPrivacyTokens,
		assertSessions,
		relayMessage,
		sendReceipt,
		sendReceipts,
		readMessages,
		refreshMediaConn,
		waUploadToServer,
		fetchPrivacySettings,
		sendPeerDataOperationMessage,
		createParticipantNodes,
		getUSyncDevices,
		messageRetryManager,
		updateMediaMessage: async (message: proto.IWebMessageInfo) => {
			const content = assertMediaContent(message.message)
			const mediaKey = content.mediaKey!
			const meId = authState.creds.me!.id
			const node = await encryptMediaRetryRequest(message.key, mediaKey, meId)

			let error: Error | undefined = undefined
			await Promise.all([
				sendNode(node),
				waitForMsgMediaUpdate(async update => {
					const result = update.find(c => c.key.id === message.key.id)
					if (result) {
						if (result.error) {
							error = result.error
						} else {
							try {
								const media = await decryptMediaRetryData(result.media!, mediaKey, result.key.id!)
								if (media.result !== proto.MediaRetryNotification.ResultType.SUCCESS) {
									const resultStr = proto.MediaRetryNotification.ResultType[media.result]
									throw new Boom(`Media re-upload failed by device (${resultStr})`, {
										data: media,
										statusCode: getStatusCodeForMediaRetry(media.result) || 404
									})
								}

								content.directPath = media.directPath
								content.url = getUrlFromDirectPath(content.directPath)

								logger.debug({ directPath: media.directPath, key: result.key }, 'media update successful')
							} catch (err: any) {
								error = err
							}
						}

						return true
					}
				})
			])

			if (error) {
				throw error
			}

			ev.emit('messages.update', [{ key: message.key, update: { message: message.message } }])

			return message
		},
		sendMessage: async (jid: string, content: AnyMessageContent, options: MiscMessageGenerationOptions = {}) => {
			const userJid = authState.creds.me!.id
			if (
				typeof content === 'object' &&
				'disappearingMessagesInChat' in content &&
				typeof content['disappearingMessagesInChat'] !== 'undefined' &&
				isJidGroup(jid)
			) {
				const { disappearingMessagesInChat } = content
				const value =
					typeof disappearingMessagesInChat === 'boolean'
						? disappearingMessagesInChat
							? WA_DEFAULT_EPHEMERAL
							: 0
						: disappearingMessagesInChat
				await groupToggleEphemeral(jid, value)
			} else {
				const fullMsg = await generateWAMessage(jid, content, {
					logger,
					userJid,
					getUrlInfo: text =>
						getUrlInfo(text, {
							thumbnailWidth: linkPreviewImageThumbnailWidth,
							fetchOpts: {
								timeout: 3_000,
								...(axiosOptions || {})
							},
							logger,
							uploadImage: generateHighQualityLinkPreview ? waUploadToServer : undefined
						}),
					//TODO: CACHE
					getProfilePicUrl: sock.profilePictureUrl,
					getCallLink: sock.createCallLink,
					upload: waUploadToServer,
					mediaCache: config.mediaCache,
					options: config.options,
					messageId: generateMessageIDV2(sock.user?.id),
					...options
				})
				const isEventMsg = 'event' in content && !!content.event
				const isDeleteMsg = 'delete' in content && !!content.delete
				const isEditMsg = 'edit' in content && !!content.edit
				const isPinMsg = 'pin' in content && !!content.pin
				const isPollMessage = 'poll' in content && !!content.poll
				const additionalAttributes: BinaryNodeAttributes = {}
				const additionalNodes: BinaryNode[] = []
				// required for delete
				if (isDeleteMsg) {
					// if the chat is a group, and I am not the author, then delete the message as an admin
					if (isJidGroup(content.delete?.remoteJid as string) && !content.delete?.fromMe) {
						additionalAttributes.edit = '8'
					} else {
						additionalAttributes.edit = '7'
					}
				} else if (isEditMsg) {
					additionalAttributes.edit = '1'
				} else if (isPinMsg) {
					additionalAttributes.edit = '2'
				} else if (isPollMessage) {
					additionalNodes.push({
						tag: 'meta',
						attrs: {
							polltype: 'creation'
						}
					} as BinaryNode)
				} else if (isEventMsg) {
					additionalNodes.push({
						tag: 'meta',
						attrs: {
							event_type: 'creation'
						}
					} as BinaryNode)
				}

				if ('cachedGroupMetadata' in options) {
					console.warn(
						'cachedGroupMetadata in sendMessage are deprecated, now cachedGroupMetadata is part of the socket config.'
					)
				}

				await relayMessage(jid, fullMsg.message!, {
					messageId: fullMsg.key.id!,
					useCachedGroupMetadata: options.useCachedGroupMetadata,
					additionalAttributes,
					statusJidList: options.statusJidList,
					additionalNodes
				})
				if (config.emitOwnEvents) {
					process.nextTick(() => {
						processingMutex.mutex(() => upsertMessage(fullMsg, 'append'))
					})
				}

				return fullMsg
			}
		}
	}
}<|MERGE_RESOLUTION|>--- conflicted
+++ resolved
@@ -1127,16 +1127,12 @@
 			logger.debug({ msgId }, `sending message to ${participants.length} devices`)
 
 			await sendNode(stanza)
-<<<<<<< HEAD
-		}, meId)
-=======
-
-			// Add message to retry cache if enabled
+
+      // Add message to retry cache if enabled
 			if (messageRetryManager && !participant) {
 				messageRetryManager.addRecentMessage(destinationJid, msgId, message)
 			}
-		})
->>>>>>> ae0cb897
+		}, meId)
 
 		return msgId
 	}
