--- conflicted
+++ resolved
@@ -419,63 +419,8 @@
         return msgId
     } 
 
-<<<<<<< HEAD
     const waUploadToServer = getWAUploadToServer(config, refreshMediaConn)
     
-=======
-    const waUploadToServer: WAMediaUploadFunction = async(stream, { mediaType, fileEncSha256B64, timeoutMs }) => {
-		const { default: got } = await import('got')
-        // send a query JSON to obtain the url & auth token to upload our media
-		let uploadInfo = await refreshMediaConn(false)
-
-		let urls: { mediaUrl: string, directPath: string }
-        const hosts = [ ...config.customUploadHosts, ...uploadInfo.hosts.map(h => h.hostname) ]
-		for (let hostname of hosts) {
-			const auth = encodeURIComponent(uploadInfo.auth) // the auth token
-			const url = `https://${hostname}${MEDIA_PATH_MAP[mediaType]}/${fileEncSha256B64}?auth=${auth}&token=${fileEncSha256B64}`
-			
-			try {
-				const {body: responseText} = await got.post(
-					url, 
-					{
-						headers: { 
-							'Content-Type': 'application/octet-stream',
-							'Origin': DEFAULT_ORIGIN
-						},
-						agent: {
-							https: config.agent
-						},
-						body: stream,
-                        timeout: timeoutMs
-					}
-				)
-				const result = JSON.parse(responseText)
-				
-				if(result?.url || result?.directPath) {
-                    urls = {
-                        mediaUrl: result.url,
-                        directPath: result.direct_path
-                    }
-                    break
-                } else {
-					uploadInfo = await refreshMediaConn(true)
-					throw new Error(`upload failed, reason: ${JSON.stringify(result)}`)
-				}
-			} catch (error) {
-				const isLast = hostname === hosts[uploadInfo.hosts.length-1]
-				logger.debug(`Error in uploading to ${hostname} (${error}) ${isLast ? '' : ', retrying...'}`)
-			}
-		}
-		if (!urls) {
-			throw new Boom(
-				'Media upload failed on all hosts',
-				{ statusCode: 500 }
-			)
-		}
-		return urls
-	}
-
->>>>>>> 38a44be0
 	return {
 		...sock,
         assertSessions,
