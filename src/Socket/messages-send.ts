import NodeCache from '@cacheable/node-cache'
import { Boom } from '@hapi/boom'
import { proto } from '../../WAProto/index.js'
import { DEFAULT_CACHE_TTLS, WA_DEFAULT_EPHEMERAL } from '../Defaults'
import type {
	AnyMessageContent,
	MediaConnInfo,
	MessageReceiptType,
	MessageRelayOptions,
	MiscMessageGenerationOptions,
	SocketConfig,
	WAMessage,
	WAMessageKey
} from '../Types'
import {
	aggregateMessageKeysNotFromMe,
	assertMediaContent,
	bindWaitForEvent,
	decryptMediaRetryData,
	encodeNewsletterMessage,
	encodeSignedDeviceIdentity,
	encodeWAMessage,
	encryptMediaRetryRequest,
	extractDeviceJids,
	generateMessageIDV2,
	generateParticipantHashV2,
	generateWAMessage,
	getStatusCodeForMediaRetry,
	getUrlFromDirectPath,
	getWAUploadToServer,
	MessageRetryManager,
	normalizeMessageContent,
	parseAndInjectE2ESessions,
	unixTimestampSeconds
} from '../Utils'
import { getUrlInfo } from '../Utils/link-preview'
import { makeKeyedMutex } from '../Utils/make-mutex'
import {
	areJidsSameUser,
	type BinaryNode,
	type BinaryNodeAttributes,
	type FullJid,
	getBinaryNodeChild,
	getBinaryNodeChildren,
	getServerFromDomainType,
	isJidGroup,
	isJidHostedLidUser,
	isJidHostedPnUser,
	isLidUser,
	isPnUser,
	jidDecode,
	jidEncode,
	jidNormalizedUser,
	type JidWithDevice,
	S_WHATSAPP_NET
} from '../WABinary'
import { USyncQuery, USyncUser } from '../WAUSync'
import { makeNewsletterSocket } from './newsletter'

export const makeMessagesSocket = (config: SocketConfig) => {
	const {
		logger,
		linkPreviewImageThumbnailWidth,
		generateHighQualityLinkPreview,
		options: httpRequestOptions,
		patchMessageBeforeSending,
		cachedGroupMetadata,
		enableRecentMessageCache,
		maxMsgRetryCount
	} = config
	const sock = makeNewsletterSocket(config)
	const {
		ev,
		authState,
		processingMutex,
		signalRepository,
		upsertMessage,
		query,
		fetchPrivacySettings,
		sendNode,
		groupMetadata,
		groupToggleEphemeral
	} = sock

	const userDevicesCache =
		config.userDevicesCache ||
		new NodeCache<JidWithDevice[]>({
			stdTTL: DEFAULT_CACHE_TTLS.USER_DEVICES, // 5 minutes
			useClones: false
		})

	const peerSessionsCache = new NodeCache<boolean>({
		stdTTL: DEFAULT_CACHE_TTLS.USER_DEVICES,
		useClones: false
	})

	// Initialize message retry manager if enabled
	const messageRetryManager = enableRecentMessageCache ? new MessageRetryManager(logger, maxMsgRetryCount) : null

	// Prevent race conditions in Signal session encryption by user
	const encryptionMutex = makeKeyedMutex()

	let mediaConn: Promise<MediaConnInfo>
	const refreshMediaConn = async (forceGet = false) => {
		const media = await mediaConn
		if (!media || forceGet || new Date().getTime() - media.fetchDate.getTime() > media.ttl * 1000) {
			mediaConn = (async () => {
				const result = await query({
					tag: 'iq',
					attrs: {
						type: 'set',
						xmlns: 'w:m',
						to: S_WHATSAPP_NET
					},
					content: [{ tag: 'media_conn', attrs: {} }]
				})
				const mediaConnNode = getBinaryNodeChild(result, 'media_conn')!
				const node: MediaConnInfo = {
					hosts: getBinaryNodeChildren(mediaConnNode, 'host').map(({ attrs }) => ({
						hostname: attrs.hostname!,
						maxContentLengthBytes: +attrs.maxContentLengthBytes!
					})),
					auth: mediaConnNode.attrs.auth!,
					ttl: +mediaConnNode.attrs.ttl!,
					fetchDate: new Date()
				}
				logger.debug('fetched media conn')
				return node
			})()
		}

		return mediaConn
	}

	/**
	 * generic send receipt function
	 * used for receipts of phone call, read, delivery etc.
	 * */
	const sendReceipt = async (
		jid: string,
		participant: string | undefined,
		messageIds: string[],
		type: MessageReceiptType
	) => {
		if (!messageIds || messageIds.length === 0) {
			throw new Boom('missing ids in receipt')
		}

		const node: BinaryNode = {
			tag: 'receipt',
			attrs: {
				id: messageIds[0]!
			}
		}
		const isReadReceipt = type === 'read' || type === 'read-self'
		if (isReadReceipt) {
			node.attrs.t = unixTimestampSeconds().toString()
		}

		if (type === 'sender' && (isPnUser(jid) || isLidUser(jid))) {
			node.attrs.recipient = jid
			node.attrs.to = participant!
		} else {
			node.attrs.to = jid
			if (participant) {
				node.attrs.participant = participant
			}
		}

		if (type) {
			node.attrs.type = type
		}

		const remainingMessageIds = messageIds.slice(1)
		if (remainingMessageIds.length) {
			node.content = [
				{
					tag: 'list',
					attrs: {},
					content: remainingMessageIds.map(id => ({
						tag: 'item',
						attrs: { id }
					}))
				}
			]
		}

		logger.debug({ attrs: node.attrs, messageIds }, 'sending receipt for messages')
		await sendNode(node)
	}

	/** Correctly bulk send receipts to multiple chats, participants */
	const sendReceipts = async (keys: WAMessageKey[], type: MessageReceiptType) => {
		const recps = aggregateMessageKeysNotFromMe(keys)
		for (const { jid, participant, messageIds } of recps) {
			await sendReceipt(jid, participant, messageIds, type)
		}
	}

	/** Bulk read messages. Keys can be from different chats & participants */
	const readMessages = async (keys: WAMessageKey[]) => {
		const privacySettings = await fetchPrivacySettings()
		// based on privacy settings, we have to change the read type
		const readType = privacySettings.readreceipts === 'all' ? 'read' : 'read-self'
		await sendReceipts(keys, readType)
	}

	/** Device info with wire JID */
	type DeviceWithJid = JidWithDevice & {
		jid: string
	}

	/** Fetch all the devices we've to send a message to */
	const getUSyncDevices = async (
		jids: string[],
		useCache: boolean,
		ignoreZeroDevices: boolean
	): Promise<DeviceWithJid[]> => {
		const deviceResults: DeviceWithJid[] = []

		if (!useCache) {
			logger.debug('not using cache for devices')
		}

		const toFetch: string[] = []

		const jidsWithUser = jids
			.map(jid => {
				const decoded = jidDecode(jid)
				const user = decoded?.user
				const device = decoded?.device
				const isExplicitDevice = typeof device === 'number' && device >= 0

				if (isExplicitDevice && user) {
					deviceResults.push({
						user,
						device,
						jid
					})
					return null
				}

				jid = jidNormalizedUser(jid)
				return { jid, user }
			})
			.filter(jid => jid !== null)

		let mgetDevices: undefined | Record<string, JidWithDevice[] | undefined>

		if (useCache && userDevicesCache.mget) {
			const usersToFetch = jidsWithUser.map(j => j?.user).filter(Boolean) as string[]
			mgetDevices = await userDevicesCache.mget(usersToFetch)
		}

		for (const { jid, user } of jidsWithUser) {
			if (useCache) {
				const devices =
					mgetDevices?.[user!] ||
					(userDevicesCache.mget ? undefined : ((await userDevicesCache.get(user!)) as JidWithDevice[]))
				if (devices) {
					const isLidJid = jid.includes('@lid')
					const devicesWithJid = devices.map(d => ({
						...d,
						jid: isLidJid ? jidEncode(d.user, 'lid', d.device) : jidEncode(d.user, 's.whatsapp.net', d.device)
					}))
					deviceResults.push(...devicesWithJid)

					logger.trace({ user }, 'using cache for devices')
				} else {
					toFetch.push(jid)
				}
			} else {
				toFetch.push(jid)
			}
		}

		if (!toFetch.length) {
			return deviceResults
		}

		const requestedLidUsers = new Set<string>()
		for (const jid of toFetch) {
			if (jid.includes('@lid') || jid.includes('@hosted.lid')) {
				const user = jidDecode(jid)?.user
				if (user) requestedLidUsers.add(user)
			}
		}

		const query = new USyncQuery().withContext('message').withDeviceProtocol().withLIDProtocol()

		for (const jid of toFetch) {
			query.withUser(new USyncUser().withId(jid)) // todo: investigate - the idea here is that <user> should have an inline lid field with the lid being the pn equivalent
		}

		const result = await sock.executeUSyncQuery(query)

		if (result) {
			// TODO: LID MAP this stuff (lid protocol will now return lid with devices)
			const lidResults = result.list.filter(a => !!a.lid)
			if (lidResults.length > 0) {
				logger.trace('Storing LID maps from device call')
				await signalRepository.lidMapping.storeLIDPNMappings(lidResults.map(a => ({ lid: a.lid as string, pn: a.id })))
			}

			const extracted = extractDeviceJids(
				result?.list,
				authState.creds.me!.id,
				authState.creds.me!.lid!,
				ignoreZeroDevices
			)
			const deviceMap: { [_: string]: FullJid[] } = {}

			for (const item of extracted) {
				deviceMap[item.user] = deviceMap[item.user] || []
				deviceMap[item.user]?.push(item)
			}

			// Process each user's devices as a group for bulk LID migration
			for (const [user, userDevices] of Object.entries(deviceMap)) {
				const isLidUser = requestedLidUsers.has(user)

				// Process all devices for this user
				for (const item of userDevices) {
					const deterministicServer = getServerFromDomainType(item.server, item.domainType)
					const finalJid = isLidUser
						? jidEncode(user, deterministicServer, item.device)
						: jidEncode(item.user, deterministicServer, item.device)

					deviceResults.push({
						...item,
						jid: finalJid
					})

					logger.debug(
						{
							user: item.user,
							device: item.device,
							finalJid,
							usedLid: isLidUser
						},
						'Processed device with LID priority'
					)
				}
			}

			if (userDevicesCache.mset) {
				// if the cache supports mset, we can set all devices in one go
				await userDevicesCache.mset(Object.entries(deviceMap).map(([key, value]) => ({ key, value })))
			} else {
				for (const key in deviceMap) {
					if (deviceMap[key]) await userDevicesCache.set(key, deviceMap[key])
				}
			}

			const userDeviceUpdates: { [userId: string]: string[] } = {}
			for (const [userId, devices] of Object.entries(deviceMap)) {
				if (devices && devices.length > 0) {
					userDeviceUpdates[userId] = devices.map(d => d.device?.toString() || '0')
				}
			}

			if (Object.keys(userDeviceUpdates).length > 0) {
				try {
					await authState.keys.set({ 'device-list': userDeviceUpdates })
					logger.debug(
						{ userCount: Object.keys(userDeviceUpdates).length },
						'stored user device lists for bulk migration'
					)
				} catch (error) {
					logger.warn({ error }, 'failed to store user device lists')
				}
			}
		}

		return deviceResults
	}

	const assertSessions = async (jids: string[]) => {
		let didFetchNewSession = false
		const uniqueJids = [...new Set(jids)] // Deduplicate JIDs
		const jidsRequiringFetch: string[] = []

		// Check peerSessionsCache and validate sessions using libsignal loadSession
		for (const jid of uniqueJids) {
			const signalId = signalRepository.jidToSignalProtocolAddress(jid)
			const cachedSession = peerSessionsCache.get(signalId)
			if (cachedSession !== undefined) {
				if (cachedSession) {
					continue // Session exists in cache
				}
			} else {
				const sessionValidation = await signalRepository.validateSession(jid)
				const hasSession = sessionValidation.exists
				peerSessionsCache.set(signalId, hasSession)
				if (hasSession) {
					continue
				}
			}

			jidsRequiringFetch.push(jid)
		}

		if (jidsRequiringFetch.length) {
			// LID if mapped, otherwise original
			const wireJids = [
				...jidsRequiringFetch.filter(jid => !!jid.includes('@lid')),
				...(
					(await signalRepository.lidMapping.getLIDsForPNs(
						jidsRequiringFetch.filter(jid => !!jid.includes('@s.whatsapp.net'))
					)) || []
				).map(a => a.lid)
			]

			logger.debug({ jidsRequiringFetch, wireJids }, 'fetching sessions')
			const result = await query({
				tag: 'iq',
				attrs: {
					xmlns: 'encrypt',
					type: 'get',
					to: S_WHATSAPP_NET
				},
				content: [
					{
						tag: 'key',
						attrs: {},
						content: wireJids.map(jid => ({
							tag: 'user',
							attrs: { jid }
						}))
					}
				]
			})
			await parseAndInjectE2ESessions(result, signalRepository)
			didFetchNewSession = true

			// Cache fetched sessions using wire JIDs
			for (const wireJid of wireJids) {
				const signalId = signalRepository.jidToSignalProtocolAddress(wireJid)
				peerSessionsCache.set(signalId, true)
			}
		}

		return didFetchNewSession
	}

	const sendPeerDataOperationMessage = async (
		pdoMessage: proto.Message.IPeerDataOperationRequestMessage
	): Promise<string> => {
		//TODO: for later, abstract the logic to send a Peer Message instead of just PDO - useful for App State Key Resync with phone
		if (!authState.creds.me?.id) {
			throw new Boom('Not authenticated')
		}

		const protocolMessage: proto.IMessage = {
			protocolMessage: {
				peerDataOperationRequestMessage: pdoMessage,
				type: proto.Message.ProtocolMessage.Type.PEER_DATA_OPERATION_REQUEST_MESSAGE
			}
		}

		const meJid = jidNormalizedUser(authState.creds.me.id)

		const msgId = await relayMessage(meJid, protocolMessage, {
			additionalAttributes: {
				category: 'peer',

				push_priority: 'high_force'
			}
		})

		return msgId
	}

	const createParticipantNodes = async (
		recipientJids: string[],
		message: proto.IMessage,
		extraAttrs?: BinaryNode['attrs'],
		dsmMessage?: proto.IMessage
	) => {
		if (!recipientJids.length) {
			return { nodes: [] as BinaryNode[], shouldIncludeDeviceIdentity: false }
		}

		const patched = await patchMessageBeforeSending(message, recipientJids)
		const patchedMessages = Array.isArray(patched)
			? patched
			: recipientJids.map(jid => ({ recipientJid: jid, message: patched }))

		let shouldIncludeDeviceIdentity = false
		const meId = authState.creds.me!.id
		const meLid = authState.creds.me?.lid
		const meLidUser = meLid ? jidDecode(meLid)?.user : null

		const encryptionPromises = (patchedMessages as any).map(
			async ({ recipientJid: jid, message: patchedMessage }: any) => {
				if (!jid) return null
				let msgToEncrypt = patchedMessage
				if (dsmMessage) {
					const { user: targetUser } = jidDecode(jid)!
					const { user: ownPnUser } = jidDecode(meId)!
					const ownLidUser = meLidUser
					const isOwnUser = targetUser === ownPnUser || (ownLidUser && targetUser === ownLidUser)
					const isExactSenderDevice = jid === meId || (meLid && jid === meLid)
					if (isOwnUser && !isExactSenderDevice) {
						msgToEncrypt = dsmMessage
						logger.debug({ jid, targetUser }, 'Using DSM for own device')
					}
				}

				const bytes = encodeWAMessage(msgToEncrypt)
				const mutexKey = jid
				const node = await encryptionMutex.mutex(mutexKey, async () => {
					const { type, ciphertext } = await signalRepository.encryptMessage({
						jid,
						data: bytes
					})
					if (type === 'pkmsg') {
						shouldIncludeDeviceIdentity = true
					}

					return {
						tag: 'to',
						attrs: { jid },
						content: [
							{
								tag: 'enc',
								attrs: {
									v: '2',
									type,
									...(extraAttrs || {})
								},
								content: ciphertext
							}
						]
					}
				})
				return node
			}
		)

		// Use Promise.allSettled to attempt encryption for all participants without failing on the first error.
		const results = await Promise.allSettled(encryptionPromises)

		const nodes: BinaryNode[] = []
		results.forEach((result, i) => {
			if (result.status === 'fulfilled') {
				// If the promise was fulfilled, add the resulting node to our list.
				if (result.value) {
					nodes.push(result.value)
				}
			} else {
				// If the promise was rejected, inform us about the error and skip this participant.
				// We get the failed ID from the original list using the index.
				const failedId = (patchedMessages as any)[i]?.recipientJid
				logger.warn({ id: failedId, err: result.reason?.message }, 'Skipping participant due to encryption failure')
			}
		})

		return { nodes, shouldIncludeDeviceIdentity }
	}

	const relayMessage = async (
		jid: string,
		message: proto.IMessage,
		{
			messageId: msgId,
			participant,
			additionalAttributes,
			additionalNodes,
			useUserDevicesCache,
			useCachedGroupMetadata,
			statusJidList
		}: MessageRelayOptions
	) => {
		const meId = authState.creds.me!.id
		const meLid = authState.creds.me?.lid
		const isRetryResend = Boolean(participant?.jid)
		let shouldIncludeDeviceIdentity = isRetryResend
		const statusJid = 'status@broadcast'

		const { user, server } = jidDecode(jid)!
		const isGroup = server === 'g.us'
		const isStatus = jid === statusJid
		const isLid = server === 'lid'
		const isNewsletter = server === 'newsletter'
		const finalJid = jid

		msgId = msgId || generateMessageIDV2(meId)
		useUserDevicesCache = useUserDevicesCache !== false
		useCachedGroupMetadata = useCachedGroupMetadata !== false && !isStatus

		const participants: BinaryNode[] = []
		const destinationJid = !isStatus ? finalJid : statusJid
		const binaryNodeContent: BinaryNode[] = []
		const devices: DeviceWithJid[] = []

		const meMsg: proto.IMessage = {
			deviceSentMessage: {
				destinationJid,
				message
			},
			messageContextInfo: message.messageContextInfo
		}

		const extraAttrs: BinaryNodeAttributes = {}

		if (participant) {
			if (!isGroup && !isStatus) {
				additionalAttributes = { ...additionalAttributes, device_fanout: 'false' }
			}

			const { user, device } = jidDecode(participant.jid)!
			devices.push({
				user,
				device,
				jid: participant.jid
			})
		}

		await authState.keys.transaction(async () => {
			const mediaType = getMediaType(message)
			if (mediaType) {
				extraAttrs['mediatype'] = mediaType
			}

			if (isNewsletter) {
				const patched = patchMessageBeforeSending ? await patchMessageBeforeSending(message, []) : message
				const bytes = encodeNewsletterMessage(patched as proto.IMessage)
				binaryNodeContent.push({
					tag: 'plaintext',
					attrs: {},
					content: bytes
				})
				const stanza: BinaryNode = {
					tag: 'message',
					attrs: {
						to: jid,
						id: msgId,
						type: getMessageType(message),
						...(additionalAttributes || {})
					},
					content: binaryNodeContent
				}
				logger.debug({ msgId }, `sending newsletter message to ${jid}`)
				await sendNode(stanza)
				return
			}

			if (normalizeMessageContent(message)?.pinInChatMessage) {
				extraAttrs['decrypt-fail'] = 'hide' // todo: expand for reactions and other types
			}

			if (isGroup || isStatus) {
				const [groupData, senderKeyMap] = await Promise.all([
					(async () => {
						let groupData = useCachedGroupMetadata && cachedGroupMetadata ? await cachedGroupMetadata(jid) : undefined // todo: should we rely on the cache specially if the cache is outdated and the metadata has new fields?
						if (groupData && Array.isArray(groupData?.participants)) {
							logger.trace({ jid, participants: groupData.participants.length }, 'using cached group metadata')
						} else if (!isStatus) {
							groupData = await groupMetadata(jid) // TODO: start storing group participant list + addr mode in Signal & stop relying on this
						}

						return groupData
					})(),
					(async () => {
						if (!participant && !isStatus) {
							// what if sender memory is less accurate than the cached metadata
							// on participant change in group, we should do sender memory manipulation
							const result = await authState.keys.get('sender-key-memory', [jid]) // TODO: check out what if the sender key memory doesn't include the LID stuff now?
							return result[jid] || {}
						}

						return {}
					})()
				])

				if (!participant) {
					const participantsList = []
					if (isStatus) {
						if (statusJidList?.length) participantsList.push(...statusJidList)
					} else {
						// default to LID based groups
						let groupAddressingMode = 'lid'
						if (groupData) {
							participantsList.push(...groupData.participants.map(p => p.id))
							groupAddressingMode = groupData?.addressingMode || groupAddressingMode
						}

						// default to lid addressing mode in a group
						additionalAttributes = {
							...additionalAttributes,
							addressing_mode: groupAddressingMode
						}
					}

					const additionalDevices = await getUSyncDevices(participantsList, !!useUserDevicesCache, false)
					devices.push(...additionalDevices)
				}

				if (groupData?.ephemeralDuration && groupData.ephemeralDuration > 0) {
					additionalAttributes = {
						...additionalAttributes,
						expiration: groupData.ephemeralDuration.toString()
					}
				}

				const patched = await patchMessageBeforeSending(message)
				if (Array.isArray(patched)) {
					throw new Boom('Per-jid patching is not supported in groups')
				}

				const bytes = encodeWAMessage(patched)
				const groupAddressingMode = additionalAttributes?.['addressing_mode'] || groupData?.addressingMode || 'lid'
				const groupSenderIdentity = groupAddressingMode === 'lid' && meLid ? meLid : meId

				const { ciphertext, senderKeyDistributionMessage } = await signalRepository.encryptGroupMessage({
					group: destinationJid,
					data: bytes,
					meId: groupSenderIdentity
				})

				const senderKeyRecipients: string[] = []
				for (const device of devices) {
					const deviceJid = device.jid
					const hasKey = !!senderKeyMap[deviceJid]
<<<<<<< HEAD
					if ((!hasKey || !!participant) && !isJidHostedLidUser(deviceJid) && !isJidHostedPnUser(deviceJid)) {
=======
					if (
						(!hasKey || !!participant) &&
						!isJidHostedLidUser(deviceJid) &&
						!isJidHostedPnUser(deviceJid) &&
						device.device !== 99
					) {
>>>>>>> f9abf449
						//todo: revamp all this logic
						// the goal is to follow with what I said above for each group, and instead of a true false map of ids, we can set an array full of those the app has already sent pkmsgs
						senderKeyRecipients.push(deviceJid)
						senderKeyMap[deviceJid] = true
					}
				}

				if (senderKeyRecipients.length) {
					logger.debug({ senderKeyJids: senderKeyRecipients }, 'sending new sender key')

					const senderKeyMsg: proto.IMessage = {
						senderKeyDistributionMessage: {
							axolotlSenderKeyDistributionMessage: senderKeyDistributionMessage,
							groupId: destinationJid
						}
					}

					const senderKeySessionTargets = senderKeyRecipients
					await assertSessions(senderKeySessionTargets)

					const result = await createParticipantNodes(senderKeyRecipients, senderKeyMsg, extraAttrs)
					shouldIncludeDeviceIdentity = shouldIncludeDeviceIdentity || result.shouldIncludeDeviceIdentity

					participants.push(...result.nodes)
				}

				if (isRetryResend) {
					const { type, ciphertext: encryptedContent } = await signalRepository.encryptMessage({
						data: bytes,
						jid: participant?.jid!
					})

					binaryNodeContent.push({
						tag: 'enc',
						attrs: {
							v: '2',
							type,
							count: participant!.count.toString()
						},
						content: encryptedContent
					})
				} else {
					binaryNodeContent.push({
						tag: 'enc',
						attrs: { v: '2', type: 'skmsg', ...extraAttrs },
						content: ciphertext
					})

					await authState.keys.set({ 'sender-key-memory': { [jid]: senderKeyMap } })
				}
			} else {
				// ADDRESSING CONSISTENCY: Match own identity to conversation context
				// TODO: investigate if this is true
				let ownId = meId
				if (isLid && meLid) {
					ownId = meLid
					logger.debug({ to: jid, ownId }, 'Using LID identity for @lid conversation')
				} else {
					logger.debug({ to: jid, ownId }, 'Using PN identity for @s.whatsapp.net conversation')
				}

				const { user: ownUser } = jidDecode(ownId)!

				if (!participant) {
					const targetUserServer = isLid ? 'lid' : 's.whatsapp.net'
					devices.push({
						user,
						device: 0,
						jid: jidEncode(user, targetUserServer, 0) // rajeh, todo: this entire logic is convoluted and weird.
					})

					if (user !== ownUser) {
						const ownUserServer = isLid ? 'lid' : 's.whatsapp.net'
						const ownUserForAddressing = isLid && meLid ? jidDecode(meLid)!.user : jidDecode(meId)!.user

						devices.push({
							user: ownUserForAddressing,
							device: 0,
							jid: jidEncode(ownUserForAddressing, ownUserServer, 0)
						})
					}

					if (additionalAttributes?.['category'] !== 'peer') {
						// Clear placeholders and enumerate actual devices
						devices.length = 0

						// Use conversation-appropriate sender identity
						const senderIdentity =
							isLid && meLid
								? jidEncode(jidDecode(meLid)?.user!, 'lid', undefined)
								: jidEncode(jidDecode(meId)?.user!, 's.whatsapp.net', undefined)

						// Enumerate devices for sender and target with consistent addressing
						const sessionDevices = await getUSyncDevices([senderIdentity, jid], true, false)
						devices.push(...sessionDevices)

						logger.debug(
							{
								deviceCount: devices.length,
								devices: devices.map(d => `${d.user}:${d.device}@${jidDecode(d.jid)?.server}`)
							},
							'Device enumeration complete with unified addressing'
						)
					}
				}

				const allRecipients: string[] = []
				const meRecipients: string[] = []
				const otherRecipients: string[] = []
				const { user: mePnUser } = jidDecode(meId)!
				const { user: meLidUser } = meLid ? jidDecode(meLid)! : { user: null }

				for (const { user, jid } of devices) {
					const isExactSenderDevice = jid === meId || (meLid && jid === meLid)
					if (isExactSenderDevice) {
						logger.debug({ jid, meId, meLid }, 'Skipping exact sender device (whatsmeow pattern)')
						continue
					}

					// Check if this is our device (could match either PN or LID user)
					const isMe = user === mePnUser || (meLidUser && user === meLidUser)

					if (isMe) {
						meRecipients.push(jid)
					} else {
						otherRecipients.push(jid)
					}

					allRecipients.push(jid)
				}

				await assertSessions(allRecipients)

				const [
					{ nodes: meNodes, shouldIncludeDeviceIdentity: s1 },
					{ nodes: otherNodes, shouldIncludeDeviceIdentity: s2 }
				] = await Promise.all([
					// For own devices: use DSM if available (1:1 chats only)
					createParticipantNodes(meRecipients, meMsg || message, extraAttrs),
					createParticipantNodes(otherRecipients, message, extraAttrs, meMsg)
				])
				participants.push(...meNodes)
				participants.push(...otherNodes)

				if (meRecipients.length > 0 || otherRecipients.length > 0) {
					extraAttrs['phash'] = generateParticipantHashV2([...meRecipients, ...otherRecipients])
				}

				shouldIncludeDeviceIdentity = shouldIncludeDeviceIdentity || s1 || s2
			}

			if (participants.length) {
				if (additionalAttributes?.['category'] === 'peer') {
					const peerNode = participants[0]?.content?.[0] as BinaryNode
					if (peerNode) {
						binaryNodeContent.push(peerNode) // push only enc
					}
				} else {
					binaryNodeContent.push({
						tag: 'participants',
						attrs: {},

						content: participants
					})
				}
			}

			const stanza: BinaryNode = {
				tag: 'message',
				attrs: {
					id: msgId,
					to: destinationJid,
					type: getMessageType(message),
					...(additionalAttributes || {})
				},
				content: binaryNodeContent
			}

			// if the participant to send to is explicitly specified (generally retry recp)
			// ensure the message is only sent to that person
			// if a retry receipt is sent to everyone -- it'll fail decryption for everyone else who received the msg
			if (participant) {
				if (isJidGroup(destinationJid)) {
					stanza.attrs.to = destinationJid
					stanza.attrs.participant = participant.jid
				} else if (areJidsSameUser(participant.jid, meId)) {
					stanza.attrs.to = participant.jid
					stanza.attrs.recipient = destinationJid
				} else {
					stanza.attrs.to = participant.jid
				}
			} else {
				stanza.attrs.to = destinationJid
			}

			if (shouldIncludeDeviceIdentity) {
				;(stanza.content as BinaryNode[]).push({
					tag: 'device-identity',
					attrs: {},
					content: encodeSignedDeviceIdentity(authState.creds.account!, true)
				})

				logger.debug({ jid }, 'adding device identity')
			}

			if (additionalNodes && additionalNodes.length > 0) {
				;(stanza.content as BinaryNode[]).push(...additionalNodes)
			}

			logger.debug({ msgId }, `sending message to ${participants.length} devices`)

			await sendNode(stanza)

			// Add message to retry cache if enabled
			if (messageRetryManager && !participant) {
				messageRetryManager.addRecentMessage(destinationJid, msgId, message)
			}
		}, meId)

		return msgId
	}

	const getMessageType = (message: proto.IMessage) => {
		if (message.pollCreationMessage || message.pollCreationMessageV2 || message.pollCreationMessageV3) {
			return 'poll'
		}

		if (message.eventMessage) {
			return 'event'
		}

		if (getMediaType(message) !== '') {
			return 'media'
		}

		return 'text'
	}

	const getMediaType = (message: proto.IMessage) => {
		if (message.imageMessage) {
			return 'image'
		} else if (message.videoMessage) {
			return message.videoMessage.gifPlayback ? 'gif' : 'video'
		} else if (message.audioMessage) {
			return message.audioMessage.ptt ? 'ptt' : 'audio'
		} else if (message.contactMessage) {
			return 'vcard'
		} else if (message.documentMessage) {
			return 'document'
		} else if (message.contactsArrayMessage) {
			return 'contact_array'
		} else if (message.liveLocationMessage) {
			return 'livelocation'
		} else if (message.stickerMessage) {
			return 'sticker'
		} else if (message.listMessage) {
			return 'list'
		} else if (message.listResponseMessage) {
			return 'list_response'
		} else if (message.buttonsResponseMessage) {
			return 'buttons_response'
		} else if (message.orderMessage) {
			return 'order'
		} else if (message.productMessage) {
			return 'product'
		} else if (message.interactiveResponseMessage) {
			return 'native_flow_response'
		} else if (message.groupInviteMessage) {
			return 'url'
		}

		return ''
	}

	const getPrivacyTokens = async (jids: string[]) => {
		const t = unixTimestampSeconds().toString()
		const result = await query({
			tag: 'iq',
			attrs: {
				to: S_WHATSAPP_NET,
				type: 'set',
				xmlns: 'privacy'
			},
			content: [
				{
					tag: 'tokens',
					attrs: {},
					content: jids.map(jid => ({
						tag: 'token',
						attrs: {
							jid: jidNormalizedUser(jid),
							t,
							type: 'trusted_contact'
						}
					}))
				}
			]
		})

		return result
	}

	const waUploadToServer = getWAUploadToServer(config, refreshMediaConn)

	const waitForMsgMediaUpdate = bindWaitForEvent(ev, 'messages.media-update')

	return {
		...sock,
		getPrivacyTokens,
		assertSessions,
		relayMessage,
		sendReceipt,
		sendReceipts,
		readMessages,
		refreshMediaConn,
		waUploadToServer,
		fetchPrivacySettings,
		sendPeerDataOperationMessage,
		createParticipantNodes,
		getUSyncDevices,
		messageRetryManager,
		updateMediaMessage: async (message: WAMessage) => {
			const content = assertMediaContent(message.message)
			const mediaKey = content.mediaKey!
			const meId = authState.creds.me!.id
			const node = await encryptMediaRetryRequest(message.key, mediaKey, meId)

			let error: Error | undefined = undefined
			await Promise.all([
				sendNode(node),
				waitForMsgMediaUpdate(async update => {
					const result = update.find(c => c.key.id === message.key.id)
					if (result) {
						if (result.error) {
							error = result.error
						} else {
							try {
								const media = await decryptMediaRetryData(result.media!, mediaKey, result.key.id!)
								if (media.result !== proto.MediaRetryNotification.ResultType.SUCCESS) {
									const resultStr = proto.MediaRetryNotification.ResultType[media.result!]
									throw new Boom(`Media re-upload failed by device (${resultStr})`, {
										data: media,
										statusCode: getStatusCodeForMediaRetry(media.result!) || 404
									})
								}

								content.directPath = media.directPath
								content.url = getUrlFromDirectPath(content.directPath!)

								logger.debug({ directPath: media.directPath, key: result.key }, 'media update successful')
							} catch (err: any) {
								error = err
							}
						}

						return true
					}
				})
			])

			if (error) {
				throw error
			}

			ev.emit('messages.update', [{ key: message.key, update: { message: message.message } }])

			return message
		},
		sendMessage: async (jid: string, content: AnyMessageContent, options: MiscMessageGenerationOptions = {}) => {
			const userJid = authState.creds.me!.id
			if (
				typeof content === 'object' &&
				'disappearingMessagesInChat' in content &&
				typeof content['disappearingMessagesInChat'] !== 'undefined' &&
				isJidGroup(jid)
			) {
				const { disappearingMessagesInChat } = content
				const value =
					typeof disappearingMessagesInChat === 'boolean'
						? disappearingMessagesInChat
							? WA_DEFAULT_EPHEMERAL
							: 0
						: disappearingMessagesInChat
				await groupToggleEphemeral(jid, value)
			} else {
				const fullMsg = await generateWAMessage(jid, content, {
					logger,
					userJid,
					getUrlInfo: text =>
						getUrlInfo(text, {
							thumbnailWidth: linkPreviewImageThumbnailWidth,
							fetchOpts: {
								timeout: 3_000,
								...(httpRequestOptions || {})
							},
							logger,
							uploadImage: generateHighQualityLinkPreview ? waUploadToServer : undefined
						}),
					//TODO: CACHE
					getProfilePicUrl: sock.profilePictureUrl,
					getCallLink: sock.createCallLink,
					upload: waUploadToServer,
					mediaCache: config.mediaCache,
					options: config.options,
					messageId: generateMessageIDV2(sock.user?.id),
					...options
				})
				const isEventMsg = 'event' in content && !!content.event
				const isDeleteMsg = 'delete' in content && !!content.delete
				const isEditMsg = 'edit' in content && !!content.edit
				const isPinMsg = 'pin' in content && !!content.pin
				const isPollMessage = 'poll' in content && !!content.poll
				const additionalAttributes: BinaryNodeAttributes = {}
				const additionalNodes: BinaryNode[] = []
				// required for delete
				if (isDeleteMsg) {
					// if the chat is a group, and I am not the author, then delete the message as an admin
					if (isJidGroup(content.delete?.remoteJid as string) && !content.delete?.fromMe) {
						additionalAttributes.edit = '8'
					} else {
						additionalAttributes.edit = '7'
					}
				} else if (isEditMsg) {
					additionalAttributes.edit = '1'
				} else if (isPinMsg) {
					additionalAttributes.edit = '2'
				} else if (isPollMessage) {
					additionalNodes.push({
						tag: 'meta',
						attrs: {
							polltype: 'creation'
						}
					} as BinaryNode)
				} else if (isEventMsg) {
					additionalNodes.push({
						tag: 'meta',
						attrs: {
							event_type: 'creation'
						}
					} as BinaryNode)
				}

				await relayMessage(jid, fullMsg.message!, {
					messageId: fullMsg.key.id!,
					useCachedGroupMetadata: options.useCachedGroupMetadata,
					additionalAttributes,
					statusJidList: options.statusJidList,
					additionalNodes
				})
				if (config.emitOwnEvents) {
					process.nextTick(() => {
						processingMutex.mutex(() => upsertMessage(fullMsg, 'append'))
					})
				}

				return fullMsg
			}
		}
	}
}<|MERGE_RESOLUTION|>--- conflicted
+++ resolved
@@ -723,16 +723,12 @@
 				for (const device of devices) {
 					const deviceJid = device.jid
 					const hasKey = !!senderKeyMap[deviceJid]
-<<<<<<< HEAD
-					if ((!hasKey || !!participant) && !isJidHostedLidUser(deviceJid) && !isJidHostedPnUser(deviceJid)) {
-=======
 					if (
 						(!hasKey || !!participant) &&
 						!isJidHostedLidUser(deviceJid) &&
 						!isJidHostedPnUser(deviceJid) &&
 						device.device !== 99
 					) {
->>>>>>> f9abf449
 						//todo: revamp all this logic
 						// the goal is to follow with what I said above for each group, and instead of a true false map of ids, we can set an array full of those the app has already sent pkmsgs
 						senderKeyRecipients.push(deviceJid)
