--- conflicted
+++ resolved
@@ -334,11 +334,7 @@
 	const relayMessage = async(
 		jid: string,
 		message: proto.IMessage,
-<<<<<<< HEAD
-		{ messageId: msgId, participant, additionalAttributes, useUserDevicesCache, useCachedGroupMetadata, statusJidList }: MessageRelayOptions
-=======
-		{ messageId: msgId, participant, additionalAttributes, additionalNodes, useUserDevicesCache, cachedGroupMetadata, statusJidList }: MessageRelayOptions
->>>>>>> 1f9cfb1c
+		{ messageId: msgId, participant, additionalAttributes, additionalNodes, useUserDevicesCache, useCachedGroupMetadata, statusJidList }: MessageRelayOptions
 	) => {
 		const meId = authState.creds.me!.id
 
