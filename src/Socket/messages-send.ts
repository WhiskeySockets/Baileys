import NodeCache from '@cacheable/node-cache'
import { Boom } from '@hapi/boom'
import { proto } from '../../WAProto/index.js'
import { DEFAULT_CACHE_TTLS, WA_DEFAULT_EPHEMERAL } from '../Defaults'
import type {
	AnyMessageContent,
	MediaConnInfo,
	MessageReceiptType,
	MessageRelayOptions,
	MiscMessageGenerationOptions,
	SocketConfig,
	WAMessage,
	WAMessageKey
} from '../Types'
import {
	aggregateMessageKeysNotFromMe,
	assertMediaContent,
	bindWaitForEvent,
	decryptMediaRetryData,
	encodeNewsletterMessage,
	encodeSignedDeviceIdentity,
	encodeWAMessage,
	encryptMediaRetryRequest,
	extractDeviceJids,
	generateMessageIDV2,
	generateParticipantHashV2,
	generateWAMessage,
	getStatusCodeForMediaRetry,
	getUrlFromDirectPath,
	getWAUploadToServer,
	MessageRetryManager,
	normalizeMessageContent,
	parseAndInjectE2ESessions,
	unixTimestampSeconds
} from '../Utils'
import { getUrlInfo } from '../Utils/link-preview'
import { makeKeyedMutex } from '../Utils/make-mutex'
import { getMessageReportingToken, shouldIncludeReportingToken } from '../Utils/reporting-utils'
import {
	areJidsSameUser,
	type BinaryNode,
	type BinaryNodeAttributes,
	type FullJid,
	getBinaryNodeChild,
	getBinaryNodeChildren,
	isHostedLidUser,
	isHostedPnUser,
	isJidGroup,
	isLidUser,
	isPnUser,
	jidDecode,
	jidEncode,
	jidNormalizedUser,
	type JidWithDevice,
	S_WHATSAPP_NET
} from '../WABinary'
import { USyncQuery, USyncUser } from '../WAUSync'
import { makeNewsletterSocket } from './newsletter'

export const makeMessagesSocket = (config: SocketConfig) => {
	const {
		logger,
		linkPreviewImageThumbnailWidth,
		generateHighQualityLinkPreview,
		options: httpRequestOptions,
		patchMessageBeforeSending,
		cachedGroupMetadata,
		enableRecentMessageCache,
		maxMsgRetryCount
	} = config
	const sock = makeNewsletterSocket(config)
	const {
		ev,
		authState,
		messageMutex,
		signalRepository,
		upsertMessage,
		query,
		fetchPrivacySettings,
		sendNode,
		groupMetadata,
		groupToggleEphemeral
	} = sock

	const userDevicesCache =
		config.userDevicesCache ||
		new NodeCache<JidWithDevice[]>({
			stdTTL: DEFAULT_CACHE_TTLS.USER_DEVICES, // 5 minutes
			useClones: false
		})

	const peerSessionsCache = new NodeCache<boolean>({
		stdTTL: DEFAULT_CACHE_TTLS.USER_DEVICES,
		useClones: false
	})

	// Initialize message retry manager if enabled
	const messageRetryManager = enableRecentMessageCache ? new MessageRetryManager(logger, maxMsgRetryCount) : null

	// Prevent race conditions in Signal session encryption by user
	const encryptionMutex = makeKeyedMutex()

	let mediaConn: Promise<MediaConnInfo>
	const refreshMediaConn = async (forceGet = false) => {
		const media = await mediaConn
		if (!media || forceGet || new Date().getTime() - media.fetchDate.getTime() > media.ttl * 1000) {
			mediaConn = (async () => {
				const result = await query({
					tag: 'iq',
					attrs: {
						type: 'set',
						xmlns: 'w:m',
						to: S_WHATSAPP_NET
					},
					content: [{ tag: 'media_conn', attrs: {} }]
				})
				const mediaConnNode = getBinaryNodeChild(result, 'media_conn')!
				// TODO: explore full length of data that whatsapp provides
				const node: MediaConnInfo = {
					hosts: getBinaryNodeChildren(mediaConnNode, 'host').map(({ attrs }) => ({
						hostname: attrs.hostname!,
						maxContentLengthBytes: +attrs.maxContentLengthBytes!
					})),
					auth: mediaConnNode.attrs.auth!,
					ttl: +mediaConnNode.attrs.ttl!,
					fetchDate: new Date()
				}
				logger.debug('fetched media conn')
				return node
			})()
		}

		return mediaConn
	}

	/**
	 * generic send receipt function
	 * used for receipts of phone call, read, delivery etc.
	 * */
	const sendReceipt = async (
		jid: string,
		participant: string | undefined,
		messageIds: string[],
		type: MessageReceiptType
	) => {
		if (!messageIds || messageIds.length === 0) {
			throw new Boom('missing ids in receipt')
		}

		const node: BinaryNode = {
			tag: 'receipt',
			attrs: {
				id: messageIds[0]!
			}
		}
		const isReadReceipt = type === 'read' || type === 'read-self'
		if (isReadReceipt) {
			node.attrs.t = unixTimestampSeconds().toString()
		}

		if (type === 'sender' && (isPnUser(jid) || isLidUser(jid))) {
			node.attrs.recipient = jid
			node.attrs.to = participant!
		} else {
			node.attrs.to = jid
			if (participant) {
				node.attrs.participant = participant
			}
		}

		if (type) {
			node.attrs.type = type
		}

		const remainingMessageIds = messageIds.slice(1)
		if (remainingMessageIds.length) {
			node.content = [
				{
					tag: 'list',
					attrs: {},
					content: remainingMessageIds.map(id => ({
						tag: 'item',
						attrs: { id }
					}))
				}
			]
		}

		logger.debug({ attrs: node.attrs, messageIds }, 'sending receipt for messages')
		await sendNode(node)
	}

	/** Correctly bulk send receipts to multiple chats, participants */
	const sendReceipts = async (keys: WAMessageKey[], type: MessageReceiptType) => {
		const recps = aggregateMessageKeysNotFromMe(keys)
		for (const { jid, participant, messageIds } of recps) {
			await sendReceipt(jid, participant, messageIds, type)
		}
	}

	/** Bulk read messages. Keys can be from different chats & participants */
	const readMessages = async (keys: WAMessageKey[]) => {
		const privacySettings = await fetchPrivacySettings()
		// based on privacy settings, we have to change the read type
		const readType = privacySettings.readreceipts === 'all' ? 'read' : 'read-self'
		await sendReceipts(keys, readType)
	}

	/** Device info with wire JID */
	type DeviceWithJid = JidWithDevice & {
		jid: string
	}

	/** Fetch all the devices we've to send a message to */
	const getUSyncDevices = async (
		jids: string[],
		useCache: boolean,
		ignoreZeroDevices: boolean
	): Promise<DeviceWithJid[]> => {
		const deviceResults: DeviceWithJid[] = []

		if (!useCache) {
			logger.debug('not using cache for devices')
		}

		const toFetch: string[] = []

		const jidsWithUser = jids
			.map(jid => {
				const decoded = jidDecode(jid)
				const user = decoded?.user
				const device = decoded?.device
				const isExplicitDevice = typeof device === 'number' && device >= 0

				if (isExplicitDevice && user) {
					deviceResults.push({
						user,
						device,
						jid
					})
					return null
				}

				jid = jidNormalizedUser(jid)
				return { jid, user }
			})
			.filter(jid => jid !== null)

		let mgetDevices: undefined | Record<string, FullJid[] | undefined>

		if (useCache && userDevicesCache.mget) {
			const usersToFetch = jidsWithUser.map(j => j?.user).filter(Boolean) as string[]
			mgetDevices = await userDevicesCache.mget(usersToFetch)
		}

		for (const { jid, user } of jidsWithUser) {
			if (useCache) {
				const devices =
					mgetDevices?.[user!] ||
					(userDevicesCache.mget ? undefined : ((await userDevicesCache.get(user!)) as FullJid[]))
				if (devices) {
					const devicesWithJid = devices.map(d => ({
						...d,
						jid: jidEncode(d.user, d.server, d.device)
					}))
					deviceResults.push(...devicesWithJid)

					logger.trace({ user }, 'using cache for devices')
				} else {
					toFetch.push(jid)
				}
			} else {
				toFetch.push(jid)
			}
		}

		if (!toFetch.length) {
			return deviceResults
		}

		const requestedLidUsers = new Set<string>()
		for (const jid of toFetch) {
			if (isLidUser(jid) || isHostedLidUser(jid)) {
				const user = jidDecode(jid)?.user
				if (user) requestedLidUsers.add(user)
			}
		}

		const query = new USyncQuery().withContext('message').withDeviceProtocol().withLIDProtocol()

		for (const jid of toFetch) {
			query.withUser(new USyncUser().withId(jid)) // todo: investigate - the idea here is that <user> should have an inline lid field with the lid being the pn equivalent
		}

		const result = await sock.executeUSyncQuery(query)

		if (result) {
			// TODO: LID MAP this stuff (lid protocol will now return lid with devices)
			const lidResults = result.list.filter(a => !!a.lid)
			if (lidResults.length > 0) {
				logger.trace('Storing LID maps from device call')
				await signalRepository.lidMapping.storeLIDPNMappings(lidResults.map(a => ({ lid: a.lid as string, pn: a.id })))

				// Force-refresh sessions for newly mapped LIDs to align identity addressing
				try {
					const lids = lidResults.map(a => a.lid as string)
					if (lids.length) {
						await assertSessions(lids, true)
					}
				} catch (e) {
					logger.warn({ e, count: lidResults.length }, 'failed to assert sessions for newly mapped LIDs')
				}
			}

			const extracted = extractDeviceJids(
				result?.list,
				authState.creds.me!.id,
				authState.creds.me!.lid!,
				ignoreZeroDevices
			)
			const deviceMap: { [_: string]: FullJid[] } = {}

			for (const item of extracted) {
				deviceMap[item.user] = deviceMap[item.user] || []
				deviceMap[item.user]?.push(item)
			}

			// Process each user's devices as a group for bulk LID migration
			for (const [user, userDevices] of Object.entries(deviceMap)) {
				const isLidUser = requestedLidUsers.has(user)

				// Process all devices for this user
				for (const item of userDevices) {
					const finalJid = isLidUser
						? jidEncode(user, item.server, item.device)
						: jidEncode(item.user, item.server, item.device)

					deviceResults.push({
						...item,
						jid: finalJid
					})

					logger.debug(
						{
							user: item.user,
							device: item.device,
							finalJid,
							usedLid: isLidUser
						},
						'Processed device with LID priority'
					)
				}
			}

			if (userDevicesCache.mset) {
				// if the cache supports mset, we can set all devices in one go
				await userDevicesCache.mset(Object.entries(deviceMap).map(([key, value]) => ({ key, value })))
			} else {
				for (const key in deviceMap) {
					if (deviceMap[key]) await userDevicesCache.set(key, deviceMap[key])
				}
			}

			const userDeviceUpdates: { [userId: string]: string[] } = {}
			for (const [userId, devices] of Object.entries(deviceMap)) {
				if (devices && devices.length > 0) {
					userDeviceUpdates[userId] = devices.map(d => d.device?.toString() || '0')
				}
			}

			if (Object.keys(userDeviceUpdates).length > 0) {
				try {
					await authState.keys.set({ 'device-list': userDeviceUpdates })
					logger.debug(
						{ userCount: Object.keys(userDeviceUpdates).length },
						'stored user device lists for bulk migration'
					)
				} catch (error) {
					logger.warn({ error }, 'failed to store user device lists')
				}
			}
		}

		return deviceResults
	}

	const assertSessions = async (jids: string[], force?: boolean) => {
		let didFetchNewSession = false
		const uniqueJids = [...new Set(jids)] // Deduplicate JIDs
		const jidsRequiringFetch: string[] = []

		logger.debug({ jids }, 'assertSessions call with jids')

		// Check peerSessionsCache and validate sessions using libsignal loadSession
		for (const jid of uniqueJids) {
			const signalId = signalRepository.jidToSignalProtocolAddress(jid)
			const cachedSession = peerSessionsCache.get(signalId)
			if (cachedSession !== undefined) {
				if (cachedSession && !force) {
					continue // Session exists in cache
				}
			} else {
				const sessionValidation = await signalRepository.validateSession(jid)
				const hasSession = sessionValidation.exists
				peerSessionsCache.set(signalId, hasSession)
				if (hasSession && !force) {
					continue
				}
			}

			jidsRequiringFetch.push(jid)
		}

		if (jidsRequiringFetch.length) {
			// LID if mapped, otherwise original
			const wireJids = [
				...jidsRequiringFetch.filter(jid => !!isLidUser(jid) || !!isHostedLidUser(jid)),
				...(
					(await signalRepository.lidMapping.getLIDsForPNs(
						jidsRequiringFetch.filter(jid => !!isPnUser(jid) || !!isHostedPnUser(jid))
					)) || []
				).map(a => a.lid)
			]

			logger.debug({ jidsRequiringFetch, wireJids }, 'fetching sessions')
			const result = await query({
				tag: 'iq',
				attrs: {
					xmlns: 'encrypt',
					type: 'get',
					to: S_WHATSAPP_NET
				},
				content: [
					{
						tag: 'key',
						attrs: {},
						content: wireJids.map(jid => {
							const attrs: { [key: string]: string } = { jid }
							if (force) attrs.reason = 'identity'
							return { tag: 'user', attrs }
						})
					}
				]
			})
			await parseAndInjectE2ESessions(result, signalRepository)
			didFetchNewSession = true

			// Cache fetched sessions using wire JIDs
			for (const wireJid of wireJids) {
				const signalId = signalRepository.jidToSignalProtocolAddress(wireJid)
				peerSessionsCache.set(signalId, true)
			}
		}

		return didFetchNewSession
	}

	const sendPeerDataOperationMessage = async (
		pdoMessage: proto.Message.IPeerDataOperationRequestMessage
	): Promise<string> => {
		//TODO: for later, abstract the logic to send a Peer Message instead of just PDO - useful for App State Key Resync with phone
		if (!authState.creds.me?.id) {
			throw new Boom('Not authenticated')
		}

		const protocolMessage: proto.IMessage = {
			protocolMessage: {
				peerDataOperationRequestMessage: pdoMessage,
				type: proto.Message.ProtocolMessage.Type.PEER_DATA_OPERATION_REQUEST_MESSAGE
			}
		}

		const meJid = jidNormalizedUser(authState.creds.me.id)

		const msgId = await relayMessage(meJid, protocolMessage, {
			additionalAttributes: {
				category: 'peer',

				push_priority: 'high_force'
			},
			additionalNodes: [
				{
					tag: 'meta',
					attrs: { appdata: 'default' }
				}
			]
		})

		return msgId
	}

	const createParticipantNodes = async (
		recipientJids: string[],
		message: proto.IMessage,
		extraAttrs?: BinaryNode['attrs'],
		dsmMessage?: proto.IMessage
	) => {
		if (!recipientJids.length) {
			return { nodes: [] as BinaryNode[], shouldIncludeDeviceIdentity: false }
		}

		const patched = await patchMessageBeforeSending(message, recipientJids)
		const patchedMessages = Array.isArray(patched)
			? patched
			: recipientJids.map(jid => ({ recipientJid: jid, message: patched }))

		let shouldIncludeDeviceIdentity = false
		const meId = authState.creds.me!.id
		const meLid = authState.creds.me?.lid
		const meLidUser = meLid ? jidDecode(meLid)?.user : null

		const encryptionPromises = (patchedMessages as any).map(
			async ({ recipientJid: jid, message: patchedMessage }: any) => {
				if (!jid) return null
				let msgToEncrypt = patchedMessage
				if (dsmMessage) {
					const { user: targetUser } = jidDecode(jid)!
					const { user: ownPnUser } = jidDecode(meId)!
					const ownLidUser = meLidUser
					const isOwnUser = targetUser === ownPnUser || (ownLidUser && targetUser === ownLidUser)
					const isExactSenderDevice = jid === meId || (meLid && jid === meLid)
					if (isOwnUser && !isExactSenderDevice) {
						msgToEncrypt = dsmMessage
						logger.debug({ jid, targetUser }, 'Using DSM for own device')
					}
				}

				const bytes = encodeWAMessage(msgToEncrypt)
				const mutexKey = jid
				const node = await encryptionMutex.mutex(mutexKey, async () => {
					const { type, ciphertext } = await signalRepository.encryptMessage({
						jid,
						data: bytes
					})
					if (type === 'pkmsg') {
						shouldIncludeDeviceIdentity = true
					}

					return {
						tag: 'to',
						attrs: { jid },
						content: [
							{
								tag: 'enc',
								attrs: {
									v: '2',
									type,
									...(extraAttrs || {})
								},
								content: ciphertext
							}
						]
					}
				})
				return node
			}
		)

		const nodes = (await Promise.all(encryptionPromises)).filter(node => node !== null) as BinaryNode[]
		return { nodes, shouldIncludeDeviceIdentity }
	}

	const relayMessage = async (
		jid: string,
		message: proto.IMessage,
		{
			messageId: msgId,
			participant,
			additionalAttributes,
			additionalNodes,
			useUserDevicesCache,
			useCachedGroupMetadata,
			statusJidList
		}: MessageRelayOptions
	) => {
		const meId = authState.creds.me!.id
		const meLid = authState.creds.me?.lid
		const isRetryResend = Boolean(participant?.jid)
		let shouldIncludeDeviceIdentity = isRetryResend
		const statusJid = 'status@broadcast'

		const { user, server } = jidDecode(jid)!
		const isGroup = server === 'g.us'
		const isStatus = jid === statusJid
		const isLid = server === 'lid'
		const isNewsletter = server === 'newsletter'
		const isGroupOrStatus = isGroup || isStatus
		const finalJid = jid

		msgId = msgId || generateMessageIDV2(meId)
		useUserDevicesCache = useUserDevicesCache !== false
		useCachedGroupMetadata = useCachedGroupMetadata !== false && !isStatus

		const participants: BinaryNode[] = []
		const destinationJid = !isStatus ? finalJid : statusJid
		const binaryNodeContent: BinaryNode[] = []
		const devices: DeviceWithJid[] = []
		let reportingMessage: proto.IMessage | undefined

		const meMsg: proto.IMessage = {
			deviceSentMessage: {
				destinationJid,
				message
			},
			messageContextInfo: message.messageContextInfo
		}

		const extraAttrs: BinaryNodeAttributes = {}

		if (participant) {
			if (!isGroup && !isStatus) {
				additionalAttributes = { ...additionalAttributes, device_fanout: 'false' }
			}

			const { user, device } = jidDecode(participant.jid)!
			devices.push({
				user,
				device,
				jid: participant.jid
			})
		}

		await authState.keys.transaction(async () => {
			const mediaType = getMediaType(message)
			if (mediaType) {
				extraAttrs['mediatype'] = mediaType
			}

			if (isNewsletter) {
				const patched = patchMessageBeforeSending ? await patchMessageBeforeSending(message, []) : message
				const bytes = encodeNewsletterMessage(patched as proto.IMessage)
				binaryNodeContent.push({
					tag: 'plaintext',
					attrs: {},
					content: bytes
				})
				const stanza: BinaryNode = {
					tag: 'message',
					attrs: {
						to: jid,
						id: msgId,
						type: getMessageType(message),
						...(additionalAttributes || {})
					},
					content: binaryNodeContent
				}
				logger.debug({ msgId }, `sending newsletter message to ${jid}`)
				await sendNode(stanza)
				return
			}

			if (normalizeMessageContent(message)?.pinInChatMessage) {
				extraAttrs['decrypt-fail'] = 'hide' // todo: expand for reactions and other types
			}

			if (isGroupOrStatus && !isRetryResend) {
				const [groupData, senderKeyMap] = await Promise.all([
					(async () => {
						let groupData = useCachedGroupMetadata && cachedGroupMetadata ? await cachedGroupMetadata(jid) : undefined // todo: should we rely on the cache specially if the cache is outdated and the metadata has new fields?
						if (groupData && Array.isArray(groupData?.participants)) {
							logger.trace({ jid, participants: groupData.participants.length }, 'using cached group metadata')
						} else if (!isStatus) {
							groupData = await groupMetadata(jid) // TODO: start storing group participant list + addr mode in Signal & stop relying on this
						}

						return groupData
					})(),
					(async () => {
						if (!participant && !isStatus) {
							// what if sender memory is less accurate than the cached metadata
							// on participant change in group, we should do sender memory manipulation
							const result = await authState.keys.get('sender-key-memory', [jid]) // TODO: check out what if the sender key memory doesn't include the LID stuff now?
							return result[jid] || {}
						}

						return {}
					})()
				])

				const participantsList = groupData ? groupData.participants.map(p => p.id) : []

				if (groupData?.ephemeralDuration && groupData.ephemeralDuration > 0) {
					additionalAttributes = {
						...additionalAttributes,
						expiration: groupData.ephemeralDuration.toString()
					}
				}

				if (isStatus && statusJidList) {
					participantsList.push(...statusJidList)
				}

				const additionalDevices = await getUSyncDevices(participantsList, !!useUserDevicesCache, false)
				devices.push(...additionalDevices)

				if (isGroup) {
					additionalAttributes = {
						...additionalAttributes,
						addressing_mode: groupData?.addressingMode || 'lid'
					}
				}

				const patched = await patchMessageBeforeSending(message)
				if (Array.isArray(patched)) {
					throw new Boom('Per-jid patching is not supported in groups')
				}

				const bytes = encodeWAMessage(patched)
				reportingMessage = patched
				const groupAddressingMode = additionalAttributes?.['addressing_mode'] || groupData?.addressingMode || 'lid'
				const groupSenderIdentity = groupAddressingMode === 'lid' && meLid ? meLid : meId

				const { ciphertext, senderKeyDistributionMessage } = await signalRepository.encryptGroupMessage({
					group: destinationJid,
					data: bytes,
					meId: groupSenderIdentity
				})

				const senderKeyRecipients: string[] = []
				for (const device of devices) {
					const deviceJid = device.jid
					const hasKey = !!senderKeyMap[deviceJid]
					if (
						(!hasKey || !!participant) &&
						!isHostedLidUser(deviceJid) &&
						!isHostedPnUser(deviceJid) &&
						device.device !== 99
					) {
						//todo: revamp all this logic
						// the goal is to follow with what I said above for each group, and instead of a true false map of ids, we can set an array full of those the app has already sent pkmsgs
						senderKeyRecipients.push(deviceJid)
						senderKeyMap[deviceJid] = true
					}
				}

				if (senderKeyRecipients.length) {
					logger.debug({ senderKeyJids: senderKeyRecipients }, 'sending new sender key')

					const senderKeyMsg: proto.IMessage = {
						senderKeyDistributionMessage: {
							axolotlSenderKeyDistributionMessage: senderKeyDistributionMessage,
							groupId: destinationJid
						}
					}

					const senderKeySessionTargets = senderKeyRecipients
					await assertSessions(senderKeySessionTargets)

					const result = await createParticipantNodes(senderKeyRecipients, senderKeyMsg, extraAttrs)
					shouldIncludeDeviceIdentity = shouldIncludeDeviceIdentity || result.shouldIncludeDeviceIdentity

					participants.push(...result.nodes)
				}

				binaryNodeContent.push({
					tag: 'enc',
					attrs: { v: '2', type: 'skmsg', ...extraAttrs },
					content: ciphertext
				})

				await authState.keys.set({ 'sender-key-memory': { [jid]: senderKeyMap } })
			} else {
				// ADDRESSING CONSISTENCY: Match own identity to conversation context
				// TODO: investigate if this is true
				let ownId = meId
				if (isLid && meLid) {
					ownId = meLid
					logger.debug({ to: jid, ownId }, 'Using LID identity for @lid conversation')
				} else {
					logger.debug({ to: jid, ownId }, 'Using PN identity for @s.whatsapp.net conversation')
				}

				const { user: ownUser } = jidDecode(ownId)!
				if (!participant) {
					const patchedForReporting = await patchMessageBeforeSending(message, [jid])
					reportingMessage = Array.isArray(patchedForReporting)
						? patchedForReporting.find(item => item.recipientJid === jid) || patchedForReporting[0]
						: patchedForReporting
				}

				if (!isRetryResend) {
					const targetUserServer = isLid ? 'lid' : 's.whatsapp.net'
					devices.push({
						user,
						device: 0,
						jid: jidEncode(user, targetUserServer, 0) // rajeh, todo: this entire logic is convoluted and weird.
					})

					if (user !== ownUser) {
						const ownUserServer = isLid ? 'lid' : 's.whatsapp.net'
						const ownUserForAddressing = isLid && meLid ? jidDecode(meLid)!.user : jidDecode(meId)!.user

						devices.push({
							user: ownUserForAddressing,
							device: 0,
							jid: jidEncode(ownUserForAddressing, ownUserServer, 0)
						})
					}

					if (additionalAttributes?.['category'] !== 'peer') {
						// Clear placeholders and enumerate actual devices
						devices.length = 0

						// Use conversation-appropriate sender identity
						const senderIdentity =
							isLid && meLid
								? jidEncode(jidDecode(meLid)?.user!, 'lid', undefined)
								: jidEncode(jidDecode(meId)?.user!, 's.whatsapp.net', undefined)

						// Enumerate devices for sender and target with consistent addressing
						const sessionDevices = await getUSyncDevices([senderIdentity, jid], true, false)
						devices.push(...sessionDevices)

						logger.debug(
							{
								deviceCount: devices.length,
								devices: devices.map(d => `${d.user}:${d.device}@${jidDecode(d.jid)?.server}`)
							},
							'Device enumeration complete with unified addressing'
						)
					}
				}

				const allRecipients: string[] = []
				const meRecipients: string[] = []
				const otherRecipients: string[] = []
				const { user: mePnUser } = jidDecode(meId)!
				const { user: meLidUser } = meLid ? jidDecode(meLid)! : { user: null }

				for (const { user, jid } of devices) {
					const isExactSenderDevice = jid === meId || (meLid && jid === meLid)
					if (isExactSenderDevice) {
						logger.debug({ jid, meId, meLid }, 'Skipping exact sender device (whatsmeow pattern)')
						continue
					}

					// Check if this is our device (could match either PN or LID user)
					const isMe = user === mePnUser || user === meLidUser

					if (isMe) {
						meRecipients.push(jid)
					} else {
						otherRecipients.push(jid)
					}

					allRecipients.push(jid)
				}

				await assertSessions(allRecipients)

				const [
					{ nodes: meNodes, shouldIncludeDeviceIdentity: s1 },
					{ nodes: otherNodes, shouldIncludeDeviceIdentity: s2 }
				] = await Promise.all([
					// For own devices: use DSM if available (1:1 chats only)
					createParticipantNodes(meRecipients, meMsg || message, extraAttrs),
					createParticipantNodes(otherRecipients, message, extraAttrs, meMsg)
				])
				participants.push(...meNodes)
				participants.push(...otherNodes)

				if (meRecipients.length > 0 || otherRecipients.length > 0) {
					extraAttrs['phash'] = generateParticipantHashV2([...meRecipients, ...otherRecipients])
				}

				shouldIncludeDeviceIdentity = shouldIncludeDeviceIdentity || s1 || s2
			}

			if (isRetryResend) {
				const isParticipantLid = isLidUser(participant!.jid)
				const isMe = areJidsSameUser(participant!.jid, isParticipantLid ? meLid : meId)

				const encodedMessageToSend = isMe
					? encodeWAMessage({
							deviceSentMessage: {
								destinationJid,
								message
							}
						})
					: encodeWAMessage(message)

				const { type, ciphertext: encryptedContent } = await signalRepository.encryptMessage({
					data: encodedMessageToSend,
					jid: participant!.jid
				})

				binaryNodeContent.push({
					tag: 'enc',
					attrs: {
						v: '2',
						type,
						count: participant!.count.toString()
					},
					content: encryptedContent
				})
			}

			if (participants.length) {
				if (additionalAttributes?.['category'] === 'peer') {
					const peerNode = participants[0]?.content?.[0] as BinaryNode
					if (peerNode) {
						binaryNodeContent.push(peerNode) // push only enc
					}
				} else {
					binaryNodeContent.push({
						tag: 'participants',
						attrs: {},

						content: participants
					})
				}
			}

			const stanza: BinaryNode = {
				tag: 'message',
				attrs: {
					id: msgId,
					to: destinationJid,
					type: getMessageType(message),
					...(additionalAttributes || {})
				},
				content: binaryNodeContent
			}

			// if the participant to send to is explicitly specified (generally retry recp)
			// ensure the message is only sent to that person
			// if a retry receipt is sent to everyone -- it'll fail decryption for everyone else who received the msg
			if (participant) {
				if (isJidGroup(destinationJid)) {
					stanza.attrs.to = destinationJid
					stanza.attrs.participant = participant.jid
				} else if (areJidsSameUser(participant.jid, meId)) {
					stanza.attrs.to = participant.jid
					stanza.attrs.recipient = destinationJid
				} else {
					stanza.attrs.to = participant.jid
				}
			} else {
				stanza.attrs.to = destinationJid
			}

			if (shouldIncludeDeviceIdentity) {
				;(stanza.content as BinaryNode[]).push({
					tag: 'device-identity',
					attrs: {},
					content: encodeSignedDeviceIdentity(authState.creds.account!, true)
				})

				logger.debug({ jid }, 'adding device identity')
			}

<<<<<<< HEAD
			if (!isNewsletter) {
				if (
					reportingMessage &&
					shouldIncludeReportingToken(reportingMessage) &&
					reportingMessage.messageContextInfo?.messageSecret &&
					msgId
				) {
					try {
						const encoded = encodeWAMessage(reportingMessage)
						const reportingKey: WAMessageKey = {
							id: msgId,
							fromMe: true,
							remoteJid: destinationJid,
							participant: participant?.jid
						}
						const reportingNode = await getMessageReportingToken(encoded, reportingMessage, reportingKey)
						if (reportingNode) {
							;(stanza.content as BinaryNode[]).push(reportingNode)
							logger.trace({ jid }, 'added reporting token to message')
						}
					} catch (error: any) {
						logger.warn({ jid, trace: error?.stack }, 'failed to attach reporting token')
					}
				}
			}

			// tctoken handling will be added after merge with master (PR #2080)
=======
			const contactTcTokenData =
				!isGroup && !isRetryResend && !isStatus ? await authState.keys.get('tctoken', [destinationJid]) : {}

			const tcTokenBuffer = contactTcTokenData[destinationJid]?.token

			if (tcTokenBuffer) {
				;(stanza.content as BinaryNode[]).push({
					tag: 'tctoken',
					attrs: {},
					content: tcTokenBuffer
				})
			}
>>>>>>> 925ed6a7

			if (additionalNodes && additionalNodes.length > 0) {
				;(stanza.content as BinaryNode[]).push(...additionalNodes)
			}

			logger.debug({ msgId }, `sending message to ${participants.length} devices`)

			await sendNode(stanza)

			// Add message to retry cache if enabled
			if (messageRetryManager && !participant) {
				messageRetryManager.addRecentMessage(destinationJid, msgId, message)
			}
		}, meId)

		return msgId
	}

	const getMessageType = (message: proto.IMessage) => {
		if (message.pollCreationMessage || message.pollCreationMessageV2 || message.pollCreationMessageV3) {
			return 'poll'
		}

		if (message.eventMessage) {
			return 'event'
		}

		if (getMediaType(message) !== '') {
			return 'media'
		}

		return 'text'
	}

	const getMediaType = (message: proto.IMessage) => {
		if (message.imageMessage) {
			return 'image'
		} else if (message.videoMessage) {
			return message.videoMessage.gifPlayback ? 'gif' : 'video'
		} else if (message.audioMessage) {
			return message.audioMessage.ptt ? 'ptt' : 'audio'
		} else if (message.contactMessage) {
			return 'vcard'
		} else if (message.documentMessage) {
			return 'document'
		} else if (message.contactsArrayMessage) {
			return 'contact_array'
		} else if (message.liveLocationMessage) {
			return 'livelocation'
		} else if (message.stickerMessage) {
			return 'sticker'
		} else if (message.listMessage) {
			return 'list'
		} else if (message.listResponseMessage) {
			return 'list_response'
		} else if (message.buttonsResponseMessage) {
			return 'buttons_response'
		} else if (message.orderMessage) {
			return 'order'
		} else if (message.productMessage) {
			return 'product'
		} else if (message.interactiveResponseMessage) {
			return 'native_flow_response'
		} else if (message.groupInviteMessage) {
			return 'url'
		}

		return ''
	}

	const getPrivacyTokens = async (jids: string[]) => {
		const t = unixTimestampSeconds().toString()
		const result = await query({
			tag: 'iq',
			attrs: {
				to: S_WHATSAPP_NET,
				type: 'set',
				xmlns: 'privacy'
			},
			content: [
				{
					tag: 'tokens',
					attrs: {},
					content: jids.map(jid => ({
						tag: 'token',
						attrs: {
							jid: jidNormalizedUser(jid),
							t,
							type: 'trusted_contact'
						}
					}))
				}
			]
		})

		return result
	}

	const waUploadToServer = getWAUploadToServer(config, refreshMediaConn)

	const waitForMsgMediaUpdate = bindWaitForEvent(ev, 'messages.media-update')

	return {
		...sock,
		getPrivacyTokens,
		assertSessions,
		relayMessage,
		sendReceipt,
		sendReceipts,
		readMessages,
		refreshMediaConn,
		waUploadToServer,
		fetchPrivacySettings,
		sendPeerDataOperationMessage,
		createParticipantNodes,
		getUSyncDevices,
		messageRetryManager,
		updateMediaMessage: async (message: WAMessage) => {
			const content = assertMediaContent(message.message)
			const mediaKey = content.mediaKey!
			const meId = authState.creds.me!.id
			const node = await encryptMediaRetryRequest(message.key, mediaKey, meId)

			let error: Error | undefined = undefined
			await Promise.all([
				sendNode(node),
				waitForMsgMediaUpdate(async update => {
					const result = update.find(c => c.key.id === message.key.id)
					if (result) {
						if (result.error) {
							error = result.error
						} else {
							try {
								const media = await decryptMediaRetryData(result.media!, mediaKey, result.key.id!)
								if (media.result !== proto.MediaRetryNotification.ResultType.SUCCESS) {
									const resultStr = proto.MediaRetryNotification.ResultType[media.result!]
									throw new Boom(`Media re-upload failed by device (${resultStr})`, {
										data: media,
										statusCode: getStatusCodeForMediaRetry(media.result!) || 404
									})
								}

								content.directPath = media.directPath
								content.url = getUrlFromDirectPath(content.directPath!)

								logger.debug({ directPath: media.directPath, key: result.key }, 'media update successful')
							} catch (err: any) {
								error = err
							}
						}

						return true
					}
				})
			])

			if (error) {
				throw error
			}

			ev.emit('messages.update', [{ key: message.key, update: { message: message.message } }])

			return message
		},
		sendMessage: async (jid: string, content: AnyMessageContent, options: MiscMessageGenerationOptions = {}) => {
			const userJid = authState.creds.me!.id
			if (
				typeof content === 'object' &&
				'disappearingMessagesInChat' in content &&
				typeof content['disappearingMessagesInChat'] !== 'undefined' &&
				isJidGroup(jid)
			) {
				const { disappearingMessagesInChat } = content
				const value =
					typeof disappearingMessagesInChat === 'boolean'
						? disappearingMessagesInChat
							? WA_DEFAULT_EPHEMERAL
							: 0
						: disappearingMessagesInChat
				await groupToggleEphemeral(jid, value)
			} else {
				const fullMsg = await generateWAMessage(jid, content, {
					logger,
					userJid,
					getUrlInfo: text =>
						getUrlInfo(text, {
							thumbnailWidth: linkPreviewImageThumbnailWidth,
							fetchOpts: {
								timeout: 3_000,
								...(httpRequestOptions || {})
							},
							logger,
							uploadImage: generateHighQualityLinkPreview ? waUploadToServer : undefined
						}),
					//TODO: CACHE
					getProfilePicUrl: sock.profilePictureUrl,
					getCallLink: sock.createCallLink,
					upload: waUploadToServer,
					mediaCache: config.mediaCache,
					options: config.options,
					messageId: generateMessageIDV2(sock.user?.id),
					...options
				})
				const isEventMsg = 'event' in content && !!content.event
				const isDeleteMsg = 'delete' in content && !!content.delete
				const isEditMsg = 'edit' in content && !!content.edit
				const isPinMsg = 'pin' in content && !!content.pin
				const isPollMessage = 'poll' in content && !!content.poll
				const additionalAttributes: BinaryNodeAttributes = {}
				const additionalNodes: BinaryNode[] = []
				// required for delete
				if (isDeleteMsg) {
					// if the chat is a group, and I am not the author, then delete the message as an admin
					if (isJidGroup(content.delete?.remoteJid as string) && !content.delete?.fromMe) {
						additionalAttributes.edit = '8'
					} else {
						additionalAttributes.edit = '7'
					}
				} else if (isEditMsg) {
					additionalAttributes.edit = '1'
				} else if (isPinMsg) {
					additionalAttributes.edit = '2'
				} else if (isPollMessage) {
					additionalNodes.push({
						tag: 'meta',
						attrs: {
							polltype: 'creation'
						}
					} as BinaryNode)
				} else if (isEventMsg) {
					additionalNodes.push({
						tag: 'meta',
						attrs: {
							event_type: 'creation'
						}
					} as BinaryNode)
				}

				await relayMessage(jid, fullMsg.message!, {
					messageId: fullMsg.key.id!,
					useCachedGroupMetadata: options.useCachedGroupMetadata,
					additionalAttributes,
					statusJidList: options.statusJidList,
					additionalNodes
				})
				if (config.emitOwnEvents) {
					process.nextTick(async () => {
						await messageMutex.mutex(() => upsertMessage(fullMsg, 'append'))
					})
				}

				return fullMsg
			}
		}
	}
}<|MERGE_RESOLUTION|>--- conflicted
+++ resolved
@@ -949,7 +949,6 @@
 				logger.debug({ jid }, 'adding device identity')
 			}
 
-<<<<<<< HEAD
 			if (!isNewsletter) {
 				if (
 					reportingMessage &&
@@ -976,8 +975,6 @@
 				}
 			}
 
-			// tctoken handling will be added after merge with master (PR #2080)
-=======
 			const contactTcTokenData =
 				!isGroup && !isRetryResend && !isStatus ? await authState.keys.get('tctoken', [destinationJid]) : {}
 
@@ -990,7 +987,6 @@
 					content: tcTokenBuffer
 				})
 			}
->>>>>>> 925ed6a7
 
 			if (additionalNodes && additionalNodes.length > 0) {
 				;(stanza.content as BinaryNode[]).push(...additionalNodes)
