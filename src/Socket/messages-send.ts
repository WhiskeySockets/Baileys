--- conflicted
+++ resolved
@@ -475,10 +475,6 @@
 						devices.push({ user })
 						// do not send message to self if the device is 0 (mobile)
 
-<<<<<<< HEAD
-						const additionalDevices = await getUSyncDevices([ meId, jid ], !!useUserDevicesCache, false)
-						devices.push(...additionalDevices)
-=======
 						if(!(additionalAttributes?.['category'] === 'peer' && user === meUser)) {
 							if(meDevice !== undefined && meDevice !== 0) {
 								devices.push({ user: meUser })
@@ -487,7 +483,6 @@
 							const additionalDevices = await getUSyncDevices([ meId, jid ], !!useUserDevicesCache, true)
 							devices.push(...additionalDevices)
 						}
->>>>>>> 767347b3
 					}
 
 					const allJids: string[] = []
