import NodeCache from '@cacheable/node-cache'
import { Boom } from '@hapi/boom'
import { proto } from '../../WAProto/index.js'
import { DEFAULT_CACHE_TTLS, WA_DEFAULT_EPHEMERAL } from '../Defaults'
import type {
	AnyMessageContent,
	MediaConnInfo,
	MessageReceiptType,
	MessageRelayOptions,
	MiscMessageGenerationOptions,
	SocketConfig,
	WAMessage,
	WAMessageKey
} from '../Types'
import {
	aggregateMessageKeysNotFromMe,
	assertMediaContent,
	bindWaitForEvent,
	decryptMediaRetryData,
	encodeNewsletterMessage,
	encodeSignedDeviceIdentity,
	encodeWAMessage,
	encryptMediaRetryRequest,
	extractDeviceJids,
	generateMessageIDV2,
	generateParticipantHashV2,
	generateWAMessage,
	getStatusCodeForMediaRetry,
	getUrlFromDirectPath,
	getWAUploadToServer,
	MessageRetryManager,
	normalizeMessageContent,
	parseAndInjectE2ESessions,
	unixTimestampSeconds
} from '../Utils'
import { getUrlInfo } from '../Utils/link-preview'
import { makeKeyedMutex } from '../Utils/make-mutex'
import {
	areJidsSameUser,
	type BinaryNode,
	type BinaryNodeAttributes,
	type FullJid,
	getBinaryNodeChild,
	getBinaryNodeChildren,
	isHostedLidUser,
	isHostedPnUser,
	isJidGroup,
	isLidUser,
	isPnUser,
	jidDecode,
	jidEncode,
	jidNormalizedUser,
	type JidWithDevice,
	S_WHATSAPP_NET
} from '../WABinary'
import { USyncQuery, USyncUser } from '../WAUSync'
import { makeNewsletterSocket } from './newsletter'

export const makeMessagesSocket = (config: SocketConfig) => {
	const {
		logger,
		linkPreviewImageThumbnailWidth,
		generateHighQualityLinkPreview,
		options: httpRequestOptions,
		patchMessageBeforeSending,
		cachedGroupMetadata,
		enableRecentMessageCache,
		maxMsgRetryCount
	} = config
	const sock = makeNewsletterSocket(config)
	const {
		ev,
		authState,
		messageMutex,
		signalRepository,
		upsertMessage,
		query,
		fetchPrivacySettings,
		sendNode,
		groupMetadata,
		groupToggleEphemeral
	} = sock

	const userDevicesCache =
		config.userDevicesCache ||
		new NodeCache<JidWithDevice[]>({
			stdTTL: DEFAULT_CACHE_TTLS.USER_DEVICES, // 5 minutes
			useClones: false
		})

	const peerSessionsCache = new NodeCache<boolean>({
		stdTTL: DEFAULT_CACHE_TTLS.USER_DEVICES,
		useClones: false
	})

	// Initialize message retry manager if enabled
	const messageRetryManager = enableRecentMessageCache ? new MessageRetryManager(logger, maxMsgRetryCount) : null

	// Prevent race conditions in Signal session encryption by user
	const encryptionMutex = makeKeyedMutex()

	let mediaConn: Promise<MediaConnInfo>
	const refreshMediaConn = async (forceGet = false) => {
		const media = await mediaConn
		if (!media || forceGet || new Date().getTime() - media.fetchDate.getTime() > media.ttl * 1000) {
			mediaConn = (async () => {
				const result = await query({
					tag: 'iq',
					attrs: {
						type: 'set',
						xmlns: 'w:m',
						to: S_WHATSAPP_NET
					},
					content: [{ tag: 'media_conn', attrs: {} }]
				})
				const mediaConnNode = getBinaryNodeChild(result, 'media_conn')!
				// TODO: explore full length of data that whatsapp provides
				const node: MediaConnInfo = {
					hosts: getBinaryNodeChildren(mediaConnNode, 'host').map(({ attrs }) => ({
						hostname: attrs.hostname!,
						maxContentLengthBytes: +attrs.maxContentLengthBytes!
					})),
					auth: mediaConnNode.attrs.auth!,
					ttl: +mediaConnNode.attrs.ttl!,
					fetchDate: new Date()
				}
				logger.debug('fetched media conn')
				return node
			})()
		}

		return mediaConn
	}

	/**
	 * generic send receipt function
	 * used for receipts of phone call, read, delivery etc.
	 * */
	const sendReceipt = async (
		jid: string,
		participant: string | undefined,
		messageIds: string[],
		type: MessageReceiptType
	) => {
		if (!messageIds || messageIds.length === 0) {
			throw new Boom('missing ids in receipt')
		}

		const node: BinaryNode = {
			tag: 'receipt',
			attrs: {
				id: messageIds[0]!
			}
		}
		const isReadReceipt = type === 'read' || type === 'read-self'
		if (isReadReceipt) {
			node.attrs.t = unixTimestampSeconds().toString()
		}

		if (type === 'sender' && (isPnUser(jid) || isLidUser(jid))) {
			node.attrs.recipient = jid
			node.attrs.to = participant!
		} else {
			node.attrs.to = jid
			if (participant) {
				node.attrs.participant = participant
			}
		}

		if (type) {
			node.attrs.type = type
		}

		const remainingMessageIds = messageIds.slice(1)
		if (remainingMessageIds.length) {
			node.content = [
				{
					tag: 'list',
					attrs: {},
					content: remainingMessageIds.map(id => ({
						tag: 'item',
						attrs: { id }
					}))
				}
			]
		}

		logger.debug({ attrs: node.attrs, messageIds }, 'sending receipt for messages')
		await sendNode(node)
	}

	/** Correctly bulk send receipts to multiple chats, participants */
	const sendReceipts = async (keys: WAMessageKey[], type: MessageReceiptType) => {
		const recps = aggregateMessageKeysNotFromMe(keys)
		for (const { jid, participant, messageIds } of recps) {
			await sendReceipt(jid, participant, messageIds, type)
		}
	}

	/** Bulk read messages. Keys can be from different chats & participants */
	const readMessages = async (keys: WAMessageKey[]) => {
		const privacySettings = await fetchPrivacySettings()
		// based on privacy settings, we have to change the read type
		const readType = privacySettings.readreceipts === 'all' ? 'read' : 'read-self'
		await sendReceipts(keys, readType)
	}

	/** Device info with wire JID */
	type DeviceWithJid = JidWithDevice & {
		jid: string
	}

	/** Fetch all the devices we've to send a message to */
	const getUSyncDevices = async (
		jids: string[],
		useCache: boolean,
		ignoreZeroDevices: boolean
	): Promise<DeviceWithJid[]> => {
		const deviceResults: DeviceWithJid[] = []

		if (!useCache) {
			logger.debug('not using cache for devices')
		}

		const toFetch: string[] = []

		const jidsWithUser = jids
			.map(jid => {
				const decoded = jidDecode(jid)
				const user = decoded?.user
				const device = decoded?.device
				const isExplicitDevice = typeof device === 'number' && device >= 0

				if (isExplicitDevice && user) {
					deviceResults.push({
						user,
						device,
						jid
					})
					return null
				}

				jid = jidNormalizedUser(jid)
				return { jid, user }
			})
			.filter(jid => jid !== null)

		let mgetDevices: undefined | Record<string, FullJid[] | undefined>

		if (useCache && userDevicesCache.mget) {
			const usersToFetch = jidsWithUser.map(j => j?.user).filter(Boolean) as string[]
			mgetDevices = await userDevicesCache.mget(usersToFetch)
		}

		for (const { jid, user } of jidsWithUser) {
			if (useCache) {
				const devices =
					mgetDevices?.[user!] ||
					(userDevicesCache.mget ? undefined : ((await userDevicesCache.get(user!)) as FullJid[]))
				if (devices) {
					const devicesWithJid = devices.map(d => ({
						...d,
						jid: jidEncode(d.user, d.server, d.device)
					}))
					deviceResults.push(...devicesWithJid)

					logger.trace({ user }, 'using cache for devices')
				} else {
					toFetch.push(jid)
				}
			} else {
				toFetch.push(jid)
			}
		}

		if (!toFetch.length) {
			return deviceResults
		}

		const requestedLidUsers = new Set<string>()
		for (const jid of toFetch) {
			if (isLidUser(jid) || isHostedLidUser(jid)) {
				const user = jidDecode(jid)?.user
				if (user) requestedLidUsers.add(user)
			}
		}

		const query = new USyncQuery().withContext('message').withDeviceProtocol().withLIDProtocol()

		for (const jid of toFetch) {
			query.withUser(new USyncUser().withId(jid)) // todo: investigate - the idea here is that <user> should have an inline lid field with the lid being the pn equivalent
		}

		const result = await sock.executeUSyncQuery(query)

		if (result) {
			// TODO: LID MAP this stuff (lid protocol will now return lid with devices)
			const lidResults = result.list.filter(a => !!a.lid)
			if (lidResults.length > 0) {
				logger.trace('Storing LID maps from device call')
				await signalRepository.lidMapping.storeLIDPNMappings(lidResults.map(a => ({ lid: a.lid as string, pn: a.id })))

				// Force-refresh sessions for newly mapped LIDs to align identity addressing
				try {
					const lids = lidResults.map(a => a.lid as string)
					if (lids.length) {
						await assertSessions(lids, true)
					}
				} catch (e) {
					logger.warn({ e, count: lidResults.length }, 'failed to assert sessions for newly mapped LIDs')
				}
			}

			const extracted = extractDeviceJids(
				result?.list,
				authState.creds.me!.id,
				authState.creds.me!.lid!,
				ignoreZeroDevices
			)
			const deviceMap: { [_: string]: FullJid[] } = {}

			for (const item of extracted) {
				deviceMap[item.user] = deviceMap[item.user] || []
				deviceMap[item.user]?.push(item)
			}

			// Process each user's devices as a group for bulk LID migration
			for (const [user, userDevices] of Object.entries(deviceMap)) {
				const isLidUser = requestedLidUsers.has(user)

				// Process all devices for this user
				for (const item of userDevices) {
					const finalJid = isLidUser
						? jidEncode(user, item.server, item.device)
						: jidEncode(item.user, item.server, item.device)

					deviceResults.push({
						...item,
						jid: finalJid
					})

					logger.debug(
						{
							user: item.user,
							device: item.device,
							finalJid,
							usedLid: isLidUser
						},
						'Processed device with LID priority'
					)
				}
			}

			if (userDevicesCache.mset) {
				// if the cache supports mset, we can set all devices in one go
				await userDevicesCache.mset(Object.entries(deviceMap).map(([key, value]) => ({ key, value })))
			} else {
				for (const key in deviceMap) {
					if (deviceMap[key]) await userDevicesCache.set(key, deviceMap[key])
				}
			}

			const userDeviceUpdates: { [userId: string]: string[] } = {}
			for (const [userId, devices] of Object.entries(deviceMap)) {
				if (devices && devices.length > 0) {
					userDeviceUpdates[userId] = devices.map(d => d.device?.toString() || '0')
				}
			}

			if (Object.keys(userDeviceUpdates).length > 0) {
				try {
					await authState.keys.set({ 'device-list': userDeviceUpdates })
					logger.debug(
						{ userCount: Object.keys(userDeviceUpdates).length },
						'stored user device lists for bulk migration'
					)
				} catch (error) {
					logger.warn({ error }, 'failed to store user device lists')
				}
			}
		}

		return deviceResults
	}

	const assertSessions = async (jids: string[], force?: boolean) => {
		let didFetchNewSession = false
		const uniqueJids = [...new Set(jids)] // Deduplicate JIDs
		const jidsRequiringFetch: string[] = []

		logger.debug({ jids }, 'assertSessions call with jids')

		// Check peerSessionsCache and validate sessions using libsignal loadSession
		for (const jid of uniqueJids) {
			const signalId = signalRepository.jidToSignalProtocolAddress(jid)
			const cachedSession = peerSessionsCache.get(signalId)
			if (cachedSession !== undefined) {
				if (cachedSession && !force) {
					continue // Session exists in cache
				}
			} else {
				const sessionValidation = await signalRepository.validateSession(jid)
				const hasSession = sessionValidation.exists
				peerSessionsCache.set(signalId, hasSession)
				if (hasSession && !force) {
					continue
				}
			}

			jidsRequiringFetch.push(jid)
		}

		if (jidsRequiringFetch.length) {
			// LID if mapped, otherwise original
			const wireJids = [
				...jidsRequiringFetch.filter(jid => !!isLidUser(jid) || !!isHostedLidUser(jid)),
				...(
					(await signalRepository.lidMapping.getLIDsForPNs(
						jidsRequiringFetch.filter(jid => !!isPnUser(jid) || !!isHostedPnUser(jid))
					)) || []
				).map(a => a.lid)
			]

			logger.debug({ jidsRequiringFetch, wireJids }, 'fetching sessions')
			const result = await query({
				tag: 'iq',
				attrs: {
					xmlns: 'encrypt',
					type: 'get',
					to: S_WHATSAPP_NET
				},
				content: [
					{
						tag: 'key',
						attrs: {},
						content: wireJids.map(jid => {
							const attrs: { [key: string]: string } = { jid }
							if (force) attrs.reason = 'identity'
							return { tag: 'user', attrs }
						})
					}
				]
			})
			await parseAndInjectE2ESessions(result, signalRepository)
			didFetchNewSession = true

			// Cache fetched sessions using wire JIDs
			for (const wireJid of wireJids) {
				const signalId = signalRepository.jidToSignalProtocolAddress(wireJid)
				peerSessionsCache.set(signalId, true)
			}
		}

		return didFetchNewSession
	}

	const sendPeerDataOperationMessage = async (
		pdoMessage: proto.Message.IPeerDataOperationRequestMessage
	): Promise<string> => {
		//TODO: for later, abstract the logic to send a Peer Message instead of just PDO - useful for App State Key Resync with phone
		if (!authState.creds.me?.id) {
			throw new Boom('Not authenticated')
		}

		const protocolMessage: proto.IMessage = {
			protocolMessage: {
				peerDataOperationRequestMessage: pdoMessage,
				type: proto.Message.ProtocolMessage.Type.PEER_DATA_OPERATION_REQUEST_MESSAGE
			}
		}

		const meJid = jidNormalizedUser(authState.creds.me.id)

		const msgId = await relayMessage(meJid, protocolMessage, {
			additionalAttributes: {
				category: 'peer',

				push_priority: 'high_force'
			},
			additionalNodes: [
				{
					tag: 'meta',
					attrs: { appdata: 'default' }
				}
			]
		})

		return msgId
	}

	const createParticipantNodes = async (
		recipientJids: string[],
		message: proto.IMessage,
		extraAttrs?: BinaryNode['attrs'],
		dsmMessage?: proto.IMessage
	) => {
		if (!recipientJids.length) {
			return { nodes: [] as BinaryNode[], shouldIncludeDeviceIdentity: false }
		}

		const patched = await patchMessageBeforeSending(message, recipientJids)
		const patchedMessages = Array.isArray(patched)
			? patched
			: recipientJids.map(jid => ({ recipientJid: jid, message: patched }))

		let shouldIncludeDeviceIdentity = false
		const meId = authState.creds.me!.id
		const meLid = authState.creds.me?.lid
		const meLidUser = meLid ? jidDecode(meLid)?.user : null

		const encryptionPromises = (patchedMessages as any).map(
			async ({ recipientJid: jid, message: patchedMessage }: any) => {
				if (!jid) return null
				let msgToEncrypt = patchedMessage
				if (dsmMessage) {
					const { user: targetUser } = jidDecode(jid)!
					const { user: ownPnUser } = jidDecode(meId)!
					const ownLidUser = meLidUser
					const isOwnUser = targetUser === ownPnUser || (ownLidUser && targetUser === ownLidUser)
					const isExactSenderDevice = jid === meId || (meLid && jid === meLid)
					if (isOwnUser && !isExactSenderDevice) {
						msgToEncrypt = dsmMessage
						logger.debug({ jid, targetUser }, 'Using DSM for own device')
					}
				}

				const bytes = encodeWAMessage(msgToEncrypt)
				const mutexKey = jid
				const node = await encryptionMutex.mutex(mutexKey, async () => {
					const { type, ciphertext } = await signalRepository.encryptMessage({
						jid,
						data: bytes
					})
					if (type === 'pkmsg') {
						shouldIncludeDeviceIdentity = true
					}

					return {
						tag: 'to',
						attrs: { jid },
						content: [
							{
								tag: 'enc',
								attrs: {
									v: '2',
									type,
									...(extraAttrs || {})
								},
								content: ciphertext
							}
						]
					}
				})
				return node
			}
		)

		const nodes = (await Promise.all(encryptionPromises)).filter(node => node !== null) as BinaryNode[]
		return { nodes, shouldIncludeDeviceIdentity }
	}

	const relayMessage = async (
		jid: string,
		message: proto.IMessage,
		{
			messageId: msgId,
			participant,
			additionalAttributes,
			additionalNodes,
			useUserDevicesCache,
			useCachedGroupMetadata,
			statusJidList
		}: MessageRelayOptions
	) => {
		const meId = authState.creds.me!.id
		const meLid = authState.creds.me?.lid
		const isRetryResend = Boolean(participant?.jid)
		let shouldIncludeDeviceIdentity = isRetryResend
		const statusJid = 'status@broadcast'

		const { user, server } = jidDecode(jid)!
		const isGroup = server === 'g.us'
		const isStatus = jid === statusJid
		const isLid = server === 'lid'
		const isNewsletter = server === 'newsletter'
		const isGroupOrStatus = isGroup || isStatus
		const finalJid = jid

		msgId = msgId || generateMessageIDV2(meId)
		useUserDevicesCache = useUserDevicesCache !== false
		useCachedGroupMetadata = useCachedGroupMetadata !== false && !isStatus

		const participants: BinaryNode[] = []
		const destinationJid = !isStatus ? finalJid : statusJid
		const binaryNodeContent: BinaryNode[] = []
		const devices: DeviceWithJid[] = []

		const meMsg: proto.IMessage = {
			deviceSentMessage: {
				destinationJid,
				message
			},
			messageContextInfo: message.messageContextInfo
		}

		const extraAttrs: BinaryNodeAttributes = {}

		if (participant) {
			if (!isGroup && !isStatus) {
				additionalAttributes = { ...additionalAttributes, device_fanout: 'false' }
			}

			const { user, device } = jidDecode(participant.jid)!
			devices.push({
				user,
				device,
				jid: participant.jid
			})
		}

		await authState.keys.transaction(async () => {
			const mediaType = getMediaType(message)
			if (mediaType) {
				extraAttrs['mediatype'] = mediaType
			}

			if (isNewsletter) {
				const patched = patchMessageBeforeSending ? await patchMessageBeforeSending(message, []) : message
				const bytes = encodeNewsletterMessage(patched as proto.IMessage)
				binaryNodeContent.push({
					tag: 'plaintext',
					attrs: {},
					content: bytes
				})
				const stanza: BinaryNode = {
					tag: 'message',
					attrs: {
						to: jid,
						id: msgId,
						type: getMessageType(message),
						...(additionalAttributes || {})
					},
					content: binaryNodeContent
				}
				logger.debug({ msgId }, `sending newsletter message to ${jid}`)
				await sendNode(stanza)
				return
			}

			if (normalizeMessageContent(message)?.pinInChatMessage) {
				extraAttrs['decrypt-fail'] = 'hide' // todo: expand for reactions and other types
			}

			if (isGroupOrStatus && !isRetryResend) {
				const [groupData, senderKeyMap] = await Promise.all([
					(async () => {
						let groupData = useCachedGroupMetadata && cachedGroupMetadata ? await cachedGroupMetadata(jid) : undefined // todo: should we rely on the cache specially if the cache is outdated and the metadata has new fields?
						if (groupData && Array.isArray(groupData?.participants)) {
							logger.trace({ jid, participants: groupData.participants.length }, 'using cached group metadata')
						} else if (!isStatus) {
							groupData = await groupMetadata(jid) // TODO: start storing group participant list + addr mode in Signal & stop relying on this
						}

						return groupData
					})(),
					(async () => {
						if (!participant && !isStatus) {
							// what if sender memory is less accurate than the cached metadata
							// on participant change in group, we should do sender memory manipulation
							const result = await authState.keys.get('sender-key-memory', [jid]) // TODO: check out what if the sender key memory doesn't include the LID stuff now?
							return result[jid] || {}
						}

						return {}
					})()
				])

				const participantsList = groupData ? groupData.participants.map(p => p.id) : []

				if (groupData?.ephemeralDuration && groupData.ephemeralDuration > 0) {
					additionalAttributes = {
						...additionalAttributes,
						expiration: groupData.ephemeralDuration.toString()
					}
				}

				if (isStatus && statusJidList) {
					participantsList.push(...statusJidList)
				}

				const additionalDevices = await getUSyncDevices(participantsList, !!useUserDevicesCache, false)
				devices.push(...additionalDevices)

				if (isGroup) {
					additionalAttributes = {
						...additionalAttributes,
						addressing_mode: groupData?.addressingMode || 'lid'
					}
				}

				const patched = await patchMessageBeforeSending(message)
				if (Array.isArray(patched)) {
					throw new Boom('Per-jid patching is not supported in groups')
				}

				const bytes = encodeWAMessage(patched)
				const groupAddressingMode = additionalAttributes?.['addressing_mode'] || groupData?.addressingMode || 'lid'
				const groupSenderIdentity = groupAddressingMode === 'lid' && meLid ? meLid : meId

				const { ciphertext, senderKeyDistributionMessage } = await signalRepository.encryptGroupMessage({
					group: destinationJid,
					data: bytes,
					meId: groupSenderIdentity
				})

				const senderKeyRecipients: string[] = []
				for (const device of devices) {
					const deviceJid = device.jid
					const hasKey = !!senderKeyMap[deviceJid]
					if (
						(!hasKey || !!participant) &&
						!isHostedLidUser(deviceJid) &&
						!isHostedPnUser(deviceJid) &&
						device.device !== 99
					) {
						//todo: revamp all this logic
						// the goal is to follow with what I said above for each group, and instead of a true false map of ids, we can set an array full of those the app has already sent pkmsgs
						senderKeyRecipients.push(deviceJid)
						senderKeyMap[deviceJid] = true
					}
				}

				if (senderKeyRecipients.length) {
					logger.debug({ senderKeyJids: senderKeyRecipients }, 'sending new sender key')

					const senderKeyMsg: proto.IMessage = {
						senderKeyDistributionMessage: {
							axolotlSenderKeyDistributionMessage: senderKeyDistributionMessage,
							groupId: destinationJid
						}
					}

					const senderKeySessionTargets = senderKeyRecipients
					await assertSessions(senderKeySessionTargets)

					const result = await createParticipantNodes(senderKeyRecipients, senderKeyMsg, extraAttrs)
					shouldIncludeDeviceIdentity = shouldIncludeDeviceIdentity || result.shouldIncludeDeviceIdentity

					participants.push(...result.nodes)
				}

				binaryNodeContent.push({
					tag: 'enc',
					attrs: { v: '2', type: 'skmsg', ...extraAttrs },
					content: ciphertext
				})

				await authState.keys.set({ 'sender-key-memory': { [jid]: senderKeyMap } })
			} else {
				// ADDRESSING CONSISTENCY: Match own identity to conversation context
				// TODO: investigate if this is true
				let ownId = meId
				if (isLid && meLid) {
					ownId = meLid
					logger.debug({ to: jid, ownId }, 'Using LID identity for @lid conversation')
				} else {
					logger.debug({ to: jid, ownId }, 'Using PN identity for @s.whatsapp.net conversation')
				}

				const { user: ownUser } = jidDecode(ownId)!

				if (!isRetryResend) {
					const targetUserServer = isLid ? 'lid' : 's.whatsapp.net'
					devices.push({
						user,
						device: 0,
						jid: jidEncode(user, targetUserServer, 0) // rajeh, todo: this entire logic is convoluted and weird.
					})

					if (user !== ownUser) {
						const ownUserServer = isLid ? 'lid' : 's.whatsapp.net'
						const ownUserForAddressing = isLid && meLid ? jidDecode(meLid)!.user : jidDecode(meId)!.user

						devices.push({
							user: ownUserForAddressing,
							device: 0,
							jid: jidEncode(ownUserForAddressing, ownUserServer, 0)
						})
					}

					if (additionalAttributes?.['category'] !== 'peer') {
						// Clear placeholders and enumerate actual devices
						devices.length = 0

						// Use conversation-appropriate sender identity
						const senderIdentity =
							isLid && meLid
								? jidEncode(jidDecode(meLid)?.user!, 'lid', undefined)
								: jidEncode(jidDecode(meId)?.user!, 's.whatsapp.net', undefined)

						// Enumerate devices for sender and target with consistent addressing
						const sessionDevices = await getUSyncDevices([senderIdentity, jid], true, false)
						devices.push(...sessionDevices)

						logger.debug(
							{
								deviceCount: devices.length,
								devices: devices.map(d => `${d.user}:${d.device}@${jidDecode(d.jid)?.server}`)
							},
							'Device enumeration complete with unified addressing'
						)
					}
				}

				const allRecipients: string[] = []
				const meRecipients: string[] = []
				const otherRecipients: string[] = []
				const { user: mePnUser } = jidDecode(meId)!
				const { user: meLidUser } = meLid ? jidDecode(meLid)! : { user: null }

				for (const { user, jid } of devices) {
					const isExactSenderDevice = jid === meId || (meLid && jid === meLid)
					if (isExactSenderDevice) {
						logger.debug({ jid, meId, meLid }, 'Skipping exact sender device (whatsmeow pattern)')
						continue
					}

					// Check if this is our device (could match either PN or LID user)
					const isMe = user === mePnUser || user === meLidUser

					if (isMe) {
						meRecipients.push(jid)
					} else {
						otherRecipients.push(jid)
					}

					allRecipients.push(jid)
				}

				await assertSessions(allRecipients)

				const [
					{ nodes: meNodes, shouldIncludeDeviceIdentity: s1 },
					{ nodes: otherNodes, shouldIncludeDeviceIdentity: s2 }
				] = await Promise.all([
					// For own devices: use DSM if available (1:1 chats only)
					createParticipantNodes(meRecipients, meMsg || message, extraAttrs),
					createParticipantNodes(otherRecipients, message, extraAttrs, meMsg)
				])
				participants.push(...meNodes)
				participants.push(...otherNodes)

				if (meRecipients.length > 0 || otherRecipients.length > 0) {
					extraAttrs['phash'] = generateParticipantHashV2([...meRecipients, ...otherRecipients])
				}

				shouldIncludeDeviceIdentity = shouldIncludeDeviceIdentity || s1 || s2
			}

			if (isRetryResend) {
				const isParticipantLid = isLidUser(participant!.jid)
				const isMe = areJidsSameUser(participant!.jid, isParticipantLid ? meLid : meId)

				const encodedMessageToSend = isMe
					? encodeWAMessage({
							deviceSentMessage: {
								destinationJid,
								message
							}
						})
					: encodeWAMessage(message)

				const { type, ciphertext: encryptedContent } = await signalRepository.encryptMessage({
					data: encodedMessageToSend,
					jid: participant!.jid
				})

				binaryNodeContent.push({
					tag: 'enc',
					attrs: {
						v: '2',
						type,
						count: participant!.count.toString()
					},
					content: encryptedContent
				})
			}

			if (participants.length) {
				if (additionalAttributes?.['category'] === 'peer') {
					const peerNode = participants[0]?.content?.[0] as BinaryNode
					if (peerNode) {
						binaryNodeContent.push(peerNode) // push only enc
					}
				} else {
					binaryNodeContent.push({
						tag: 'participants',
						attrs: {},

						content: participants
					})
				}
			}

			const stanza: BinaryNode = {
				tag: 'message',
				attrs: {
					id: msgId,
					to: destinationJid,
					type: getMessageType(message),
					...(additionalAttributes || {})
				},
				content: binaryNodeContent
			}

			// if the participant to send to is explicitly specified (generally retry recp)
			// ensure the message is only sent to that person
			// if a retry receipt is sent to everyone -- it'll fail decryption for everyone else who received the msg
			if (participant) {
				if (isJidGroup(destinationJid)) {
					stanza.attrs.to = destinationJid
					stanza.attrs.participant = participant.jid
				} else if (areJidsSameUser(participant.jid, meId)) {
					stanza.attrs.to = participant.jid
					stanza.attrs.recipient = destinationJid
				} else {
					stanza.attrs.to = participant.jid
				}
			} else {
				stanza.attrs.to = destinationJid
			}

			if (shouldIncludeDeviceIdentity) {
				;(stanza.content as BinaryNode[]).push({
					tag: 'device-identity',
					attrs: {},
					content: encodeSignedDeviceIdentity(authState.creds.account!, true)
				})

				logger.debug({ jid }, 'adding device identity')
			}

			const contactTcTokenData =
				!isGroup && !isRetryResend && !isStatus ? await authState.keys.get('tctoken', [destinationJid]) : {}

			const tcTokenBuffer = contactTcTokenData[destinationJid]?.token

			if (tcTokenBuffer) {
				;(stanza.content as BinaryNode[]).push({
					tag: 'tctoken',
					attrs: {},
					content: tcTokenBuffer
				})
			}

			if (additionalNodes && additionalNodes.length > 0) {
				;(stanza.content as BinaryNode[]).push(...additionalNodes)
			}

			logger.debug({ msgId }, `sending message to ${participants.length} devices`)

			await sendNode(stanza)

			// Add message to retry cache if enabled
			if (messageRetryManager && !participant) {
				messageRetryManager.addRecentMessage(destinationJid, msgId, message)
			}
		}, meId)

		return msgId
	}

	const getMessageType = (message: proto.IMessage) => {
		if (message.pollCreationMessage || message.pollCreationMessageV2 || message.pollCreationMessageV3) {
			return 'poll'
		}

		if (message.eventMessage) {
			return 'event'
		}

		if (getMediaType(message) !== '') {
			return 'media'
		}

		return 'text'
	}

	const getMediaType = (message: proto.IMessage) => {
		if (message.imageMessage) {
			return 'image'
		} else if (message.videoMessage) {
			return message.videoMessage.gifPlayback ? 'gif' : 'video'
		} else if (message.audioMessage) {
			return message.audioMessage.ptt ? 'ptt' : 'audio'
		} else if (message.contactMessage) {
			return 'vcard'
		} else if (message.documentMessage) {
			return 'document'
		} else if (message.contactsArrayMessage) {
			return 'contact_array'
		} else if (message.liveLocationMessage) {
			return 'livelocation'
		} else if (message.stickerMessage) {
			return 'sticker'
		} else if (message.listMessage) {
			return 'list'
		} else if (message.listResponseMessage) {
			return 'list_response'
		} else if (message.buttonsResponseMessage) {
			return 'buttons_response'
		} else if (message.orderMessage) {
			return 'order'
		} else if (message.productMessage) {
			return 'product'
		} else if (message.interactiveResponseMessage) {
			return 'native_flow_response'
		} else if (message.groupInviteMessage) {
			return 'url'
		}

		return ''
	}

	const getPrivacyTokens = async (jids: string[]) => {
		const t = unixTimestampSeconds().toString()
		const result = await query({
			tag: 'iq',
			attrs: {
				to: S_WHATSAPP_NET,
				type: 'set',
				xmlns: 'privacy'
			},
			content: [
				{
					tag: 'tokens',
					attrs: {},
					content: jids.map(jid => ({
						tag: 'token',
						attrs: {
							jid: jidNormalizedUser(jid),
							t,
							type: 'trusted_contact'
						}
					}))
				}
			]
		})

		return result
	}

	const waUploadToServer = getWAUploadToServer(config, refreshMediaConn)

	const waitForMsgMediaUpdate = bindWaitForEvent(ev, 'messages.media-update')

	return {
		...sock,
		getPrivacyTokens,
		assertSessions,
		relayMessage,
		sendReceipt,
		sendReceipts,
		readMessages,
		refreshMediaConn,
		waUploadToServer,
		fetchPrivacySettings,
		sendPeerDataOperationMessage,
		createParticipantNodes,
		getUSyncDevices,
		messageRetryManager,
		updateMediaMessage: async (message: WAMessage) => {
			const content = assertMediaContent(message.message)
			const mediaKey = content.mediaKey!
			const meId = authState.creds.me!.id
			const node = await encryptMediaRetryRequest(message.key, mediaKey, meId)

			let error: Error | undefined = undefined
			await Promise.all([
				sendNode(node),
				waitForMsgMediaUpdate(async update => {
					const result = update.find(c => c.key.id === message.key.id)
					if (result) {
						if (result.error) {
							error = result.error
						} else {
							try {
								const media = await decryptMediaRetryData(result.media!, mediaKey, result.key.id!)
								if (media.result !== proto.MediaRetryNotification.ResultType.SUCCESS) {
									const resultStr = proto.MediaRetryNotification.ResultType[media.result!]
									throw new Boom(`Media re-upload failed by device (${resultStr})`, {
										data: media,
										statusCode: getStatusCodeForMediaRetry(media.result!) || 404
									})
								}

								content.directPath = media.directPath
								content.url = getUrlFromDirectPath(content.directPath!)

								logger.debug({ directPath: media.directPath, key: result.key }, 'media update successful')
							} catch (err: any) {
								error = err
							}
						}

						return true
					}
				})
			])

			if (error) {
				throw error
			}

			ev.emit('messages.update', [{ key: message.key, update: { message: message.message } }])

			return message
		},
		sendMessage: async (jid: string, content: AnyMessageContent, options: MiscMessageGenerationOptions = {}) => {
			const userJid = authState.creds.me!.id
			if (
				typeof content === 'object' &&
				'disappearingMessagesInChat' in content &&
				typeof content['disappearingMessagesInChat'] !== 'undefined' &&
				isJidGroup(jid)
			) {
				const { disappearingMessagesInChat } = content
				const value =
					typeof disappearingMessagesInChat === 'boolean'
						? disappearingMessagesInChat
							? WA_DEFAULT_EPHEMERAL
							: 0
						: disappearingMessagesInChat
				await groupToggleEphemeral(jid, value)
			} else {
				const fullMsg = await generateWAMessage(jid, content, {
					logger,
					userJid,
					getUrlInfo: text =>
						getUrlInfo(text, {
							thumbnailWidth: linkPreviewImageThumbnailWidth,
							fetchOpts: {
								timeout: 3_000,
								...(httpRequestOptions || {})
							},
							logger,
							uploadImage: generateHighQualityLinkPreview ? waUploadToServer : undefined
						}),
					//TODO: CACHE
					getProfilePicUrl: sock.profilePictureUrl,
					getCallLink: sock.createCallLink,
					upload: waUploadToServer,
					mediaCache: config.mediaCache,
					options: config.options,
					messageId: generateMessageIDV2(sock.user?.id),
					...options
				})
				const isEventMsg = 'event' in content && !!content.event
				const isDeleteMsg = 'delete' in content && !!content.delete
				const isEditMsg = 'edit' in content && !!content.edit
				const isPinMsg = 'pin' in content && !!content.pin
				const isPollMessage = 'poll' in content && !!content.poll
				const additionalAttributes: BinaryNodeAttributes = {}
				const additionalNodes: BinaryNode[] = []
				// required for delete
				if (isDeleteMsg) {
					// if the chat is a group, and I am not the author, then delete the message as an admin
					if (isJidGroup(content.delete?.remoteJid as string) && !content.delete?.fromMe) {
						additionalAttributes.edit = '8'
					} else {
						additionalAttributes.edit = '7'
					}
				} else if (isEditMsg) {
					additionalAttributes.edit = '1'
				} else if (isPinMsg) {
					additionalAttributes.edit = '2'
				} else if (isPollMessage) {
					additionalNodes.push({
						tag: 'meta',
						attrs: {
							polltype: 'creation'
						}
					} as BinaryNode)
				} else if (isEventMsg) {
					additionalNodes.push({
						tag: 'meta',
						attrs: {
							event_type: 'creation'
						}
					} as BinaryNode)
				}

				await relayMessage(jid, fullMsg.message!, {
					messageId: fullMsg.key.id!,
					useCachedGroupMetadata: options.useCachedGroupMetadata,
					additionalAttributes,
					statusJidList: options.statusJidList,
					additionalNodes
				})
				if (config.emitOwnEvents) {
<<<<<<< HEAD
					process.nextTick(() => {
						messageMutex.mutex(() => upsertMessage(fullMsg, 'append'))
=======
					process.nextTick(async () => {
						await processingMutex.mutex(() => upsertMessage(fullMsg, 'append'))
>>>>>>> 8d04f2c1
					})
				}

				return fullMsg
			}
		}
	}
}<|MERGE_RESOLUTION|>--- conflicted
+++ resolved
@@ -1198,13 +1198,8 @@
 					additionalNodes
 				})
 				if (config.emitOwnEvents) {
-<<<<<<< HEAD
-					process.nextTick(() => {
-						messageMutex.mutex(() => upsertMessage(fullMsg, 'append'))
-=======
 					process.nextTick(async () => {
-						await processingMutex.mutex(() => upsertMessage(fullMsg, 'append'))
->>>>>>> 8d04f2c1
+						await messageMutex.mutex(() => upsertMessage(fullMsg, 'append'))
 					})
 				}
 
