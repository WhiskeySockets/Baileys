import type { proto } from '../../WAProto'
import type { AccountSettings } from './Auth'
import type { ContactAction } from './Contact'
import type { BufferedEventData } from './Events'
import type { LabelActionBody } from './Label'
import type { ChatLabelAssociationActionBody } from './LabelAssociation'
import type { MessageLabelAssociationActionBody } from './LabelAssociation'
import type { MinimalMessage, WAMessageKey } from './Message'

/** privacy settings in WhatsApp Web */
export type WAPrivacyValue = 'all' | 'contacts' | 'contact_blacklist' | 'none'

export type WAPrivacyOnlineValue = 'all' | 'match_last_seen'

export type WAPrivacyGroupAddValue = 'all' | 'contacts' | 'contact_blacklist'

export type WAReadReceiptsValue = 'all' | 'none'

export type WAPrivacyCallValue = 'all' | 'known'

export type WAPrivacyMessagesValue = 'all' | 'contacts'

/** set of statuses visible to other people; see updatePresence() in WhatsAppWeb.Send */
export type WAPresence = 'unavailable' | 'available' | 'composing' | 'recording' | 'paused'

export const ALL_WA_PATCH_NAMES = [
	'critical_block',
	'critical_unblock_low',
	'regular_high',
	'regular_low',
	'regular'
] as const

export type WAPatchName = (typeof ALL_WA_PATCH_NAMES)[number]

export interface PresenceData {
	lastKnownPresence: WAPresence
	lastSeen?: number
}

export type BotListInfo = {
	jid: string
	personaId: string
}

export type ChatMutation = {
	syncAction: proto.ISyncActionData
	index: string[]
}

export type WAPatchCreate = {
	syncAction: proto.ISyncActionValue
	index: string[]
	type: WAPatchName
	apiVersion: number
	operation: proto.SyncdMutation.SyncdOperation
}

export type Chat = proto.IConversation & {
	/** unix timestamp of when the last message was received in the chat */
	lastMessageRecvTimestamp?: number
}

export type ChatUpdate = Partial<
	Chat & {
		/**
		 * if specified in the update,
		 * the EV buffer will check if the condition gets fulfilled before applying the update
		 * Right now, used to determine when to release an app state sync event
		 *
		 * @returns true, if the update should be applied;
		 * false if it can be discarded;
		 * undefined if the condition is not yet fulfilled
		 * */
		conditional: (bufferedData: BufferedEventData) => boolean | undefined
	}
>

/**
 * the last messages in a chat, sorted reverse-chronologically. That is, the latest message should be first in the chat
 * for MD modifications, the last message in the array (i.e. the earlist message) must be the last message recv in the chat
 * */
export type LastMessageList = MinimalMessage[] | proto.SyncActionValue.ISyncActionMessageRange

export type ChatModification =
<<<<<<< HEAD
    {
        archive: boolean
        lastMessages: LastMessageList
    }
    | { pushNameSetting: string }
    | { pin: boolean }
    | {
        /** mute for duration, or provide timestamp of mute to remove*/
        mute: number | null
    }
    | {
        clear: boolean
    } | {
        deleteForMe: { deleteMedia: boolean, key: WAMessageKey, timestamp: number }
    }
    | {
        star: {
            messages: { id: string, fromMe?: boolean }[]
            star: boolean
        }
    }
    | {
        markRead: boolean
        lastMessages: LastMessageList
    }
    | { delete: true, lastMessages: LastMessageList }
    | { contact: ContactAction | null }
    // Label
    | { addLabel: LabelActionBody }
    // Label assosiation
    | { addChatLabel: ChatLabelAssociationActionBody }
    | { removeChatLabel: ChatLabelAssociationActionBody }
    | { addMessageLabel: MessageLabelAssociationActionBody }
    | { removeMessageLabel: MessageLabelAssociationActionBody }
=======
	| {
			archive: boolean
			lastMessages: LastMessageList
	  }
	| { pushNameSetting: string }
	| { pin: boolean }
	| {
			/** mute for duration, or provide timestamp of mute to remove*/
			mute: number | null
	  }
	| {
			clear: boolean
			lastMessages: LastMessageList
	  }
	| {
			deleteForMe: { deleteMedia: boolean; key: WAMessageKey; timestamp: number }
	  }
	| {
			star: {
				messages: { id: string; fromMe?: boolean }[]
				star: boolean
			}
	  }
	| {
			markRead: boolean
			lastMessages: LastMessageList
	  }
	| { delete: true; lastMessages: LastMessageList }
	// Label
	| { addLabel: LabelActionBody }
	// Label assosiation
	| { addChatLabel: ChatLabelAssociationActionBody }
	| { removeChatLabel: ChatLabelAssociationActionBody }
	| { addMessageLabel: MessageLabelAssociationActionBody }
	| { removeMessageLabel: MessageLabelAssociationActionBody }
>>>>>>> 44c5e16c

export type InitialReceivedChatsState = {
	[jid: string]: {
		/** the last message received from the other party */
		lastMsgRecvTimestamp?: number
		/** the absolute last message in the chat */
		lastMsgTimestamp: number
	}
}

export type InitialAppStateSyncOptions = {
	accountSettings: AccountSettings
}<|MERGE_RESOLUTION|>--- conflicted
+++ resolved
@@ -83,42 +83,6 @@
 export type LastMessageList = MinimalMessage[] | proto.SyncActionValue.ISyncActionMessageRange
 
 export type ChatModification =
-<<<<<<< HEAD
-    {
-        archive: boolean
-        lastMessages: LastMessageList
-    }
-    | { pushNameSetting: string }
-    | { pin: boolean }
-    | {
-        /** mute for duration, or provide timestamp of mute to remove*/
-        mute: number | null
-    }
-    | {
-        clear: boolean
-    } | {
-        deleteForMe: { deleteMedia: boolean, key: WAMessageKey, timestamp: number }
-    }
-    | {
-        star: {
-            messages: { id: string, fromMe?: boolean }[]
-            star: boolean
-        }
-    }
-    | {
-        markRead: boolean
-        lastMessages: LastMessageList
-    }
-    | { delete: true, lastMessages: LastMessageList }
-    | { contact: ContactAction | null }
-    // Label
-    | { addLabel: LabelActionBody }
-    // Label assosiation
-    | { addChatLabel: ChatLabelAssociationActionBody }
-    | { removeChatLabel: ChatLabelAssociationActionBody }
-    | { addMessageLabel: MessageLabelAssociationActionBody }
-    | { removeMessageLabel: MessageLabelAssociationActionBody }
-=======
 	| {
 			archive: boolean
 			lastMessages: LastMessageList
@@ -147,6 +111,7 @@
 			lastMessages: LastMessageList
 	  }
 	| { delete: true; lastMessages: LastMessageList }
+	| { contact: ContactAction | null }
 	// Label
 	| { addLabel: LabelActionBody }
 	// Label assosiation
@@ -154,7 +119,6 @@
 	| { removeChatLabel: ChatLabelAssociationActionBody }
 	| { addMessageLabel: MessageLabelAssociationActionBody }
 	| { removeMessageLabel: MessageLabelAssociationActionBody }
->>>>>>> 44c5e16c
 
 export type InitialReceivedChatsState = {
 	[jid: string]: {
