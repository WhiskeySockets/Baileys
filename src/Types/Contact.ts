--- conflicted
+++ resolved
@@ -1,30 +1,4 @@
 export interface Contact {
-<<<<<<< HEAD
-    id: string
-    lid?: string
-    /** name of the contact, you have saved on your WA */
-    name?: string
-    /** name of the contact, the contact has set on their own on WA */
-    notify?: string
-    /** I have no idea */
-    verifiedName?: string
-    // Baileys Added
-    /**
-     * Url of the profile picture of the contact
-     *
-     * 'changed' => if the profile picture has changed
-     * null => if the profile picture has not been set (default profile picture)
-     * any other string => url of the profile picture
-     */
-    imgUrl?: string | null
-    status?: string
-}
-
-export type ContactAction = {
-    fistName: string
-    fullName: string
-    saveOnPrimaryAddressbook: boolean
-=======
 	/** ID either in lid or jid format **/
 	id: string
 	/** ID in Lid (anonymous) format (@lid) **/
@@ -47,5 +21,10 @@
 	 */
 	imgUrl?: string | null
 	status?: string
->>>>>>> 44c5e16c
+}
+
+export type ContactAction = {
+	fistName: string
+	fullName: string
+	saveOnPrimaryAddressbook: boolean
 }