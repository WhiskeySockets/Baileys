--- conflicted
+++ resolved
@@ -234,13 +234,10 @@
 			Contextable &
 			Editable)
 	| AnyMediaMessageContent
-<<<<<<< HEAD
 	| {
 			stickerPack: StickerPack
 	  }
-=======
 	| { event: EventMessageOptions }
->>>>>>> 48b0cb4b
 	| ({
 			poll: PollMessageOptions
 	  } & Mentionable &
