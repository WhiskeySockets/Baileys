import { AxiosRequestConfig } from 'axios'
import type { Readable } from 'stream'
import type { URL } from 'url'
import { proto } from '../../WAProto'
import { MEDIA_HKDF_KEY_MAPPING } from '../Defaults'
import { BinaryNode } from '../WABinary'
import type { GroupMetadata } from './GroupMetadata'
import { CacheStore } from './Socket'

// export the WAMessage Prototypes
export { proto as WAProto }
export type WAMessage = proto.IWebMessageInfo
export type WAMessageContent = proto.IMessage
export type WAContactMessage = proto.Message.IContactMessage
export type WAContactsArrayMessage = proto.Message.IContactsArrayMessage
export type WAMessageKey = proto.IMessageKey & {
	senderLid?: string
<<<<<<< HEAD
	participantLid?: string
	senderPn?: string
	server_id?: string
=======
	senderPn?: string
	participantLid?: string
	participantPn?: string
>>>>>>> 210338c7
}
export type WATextMessage = proto.Message.IExtendedTextMessage
export type WAContextInfo = proto.IContextInfo
export type WALocationMessage = proto.Message.ILocationMessage
export type WAGenericMediaMessage =
	| proto.Message.IVideoMessage
	| proto.Message.IImageMessage
	| proto.Message.IAudioMessage
	| proto.Message.IDocumentMessage
	| proto.Message.IStickerMessage
export const WAMessageStubType = proto.WebMessageInfo.StubType
export const WAMessageStatus = proto.WebMessageInfo.Status
import { ILogger } from '../Utils/logger'
export type WAMediaPayloadURL = { url: URL | string }
export type WAMediaPayloadStream = { stream: Readable }
export type WAMediaUpload = Buffer | WAMediaPayloadStream | WAMediaPayloadURL
/** Set of message types that are supported by the library */
export type MessageType = keyof proto.Message

export type DownloadableMessage = { mediaKey?: Uint8Array | null; directPath?: string | null; url?: string | null }

export type MessageReceiptType =
	| 'read'
	| 'read-self'
	| 'hist_sync'
	| 'peer_msg'
	| 'sender'
	| 'inactive'
	| 'played'
	| undefined

export type MediaConnInfo = {
	auth: string
	ttl: number
	hosts: { hostname: string; maxContentLengthBytes: number }[]
	fetchDate: Date
}

export interface WAUrlInfo {
	'canonical-url': string
	'matched-text': string
	title: string
	description?: string
	jpegThumbnail?: Buffer
	highQualityThumbnail?: proto.Message.IImageMessage
	originalThumbnailUrl?: string
}

// types to generate WA messages
type Mentionable = {
	/** list of jids that are mentioned in the accompanying text */
	mentions?: string[]
}
type Contextable = {
	/** add contextInfo to the message */
	contextInfo?: proto.IContextInfo
}
type ViewOnce = {
	viewOnce?: boolean
}

type Editable = {
	edit?: WAMessageKey
}
type WithDimensions = {
	width?: number
	height?: number
}

export type PollMessageOptions = {
	name: string
	selectableCount?: number
	values: string[]
	/** 32 byte message secret to encrypt poll selections */
	messageSecret?: Uint8Array
	toAnnouncementGroup?: boolean
}

type SharePhoneNumber = {
	sharePhoneNumber: boolean
}

type RequestPhoneNumber = {
	requestPhoneNumber: boolean
}

export type MediaType = keyof typeof MEDIA_HKDF_KEY_MAPPING
export type AnyMediaMessageContent = (
	| ({
			image: WAMediaUpload
			caption?: string
			jpegThumbnail?: string
	  } & Mentionable &
			Contextable &
			WithDimensions)
	| ({
			video: WAMediaUpload
			caption?: string
			gifPlayback?: boolean
			jpegThumbnail?: string
			/** if set to true, will send as a `video note` */
			ptv?: boolean
	  } & Mentionable &
			Contextable &
			WithDimensions)
	| {
			audio: WAMediaUpload
			/** if set to true, will send as a `voice note` */
			ptt?: boolean
			/** optionally tell the duration of the audio */
			seconds?: number
	  }
	| ({
			sticker: WAMediaUpload
			isAnimated?: boolean
	  } & WithDimensions)
	| ({
			document: WAMediaUpload
			mimetype: string
			fileName?: string
			caption?: string
	  } & Contextable)
) & { mimetype?: string } & Editable

export type ButtonReplyInfo = {
	displayText: string
	id: string
	index: number
}

export type GroupInviteInfo = {
	inviteCode: string
	inviteExpiration: number
	text: string
	jid: string
	subject: string
}

export type WASendableProduct = Omit<proto.Message.ProductMessage.IProductSnapshot, 'productImage'> & {
	productImage: WAMediaUpload
}

export type AnyRegularMessageContent = (
	| ({
			text: string
			linkPreview?: WAUrlInfo | null
	  } & Mentionable &
			Contextable &
			Editable)
	| AnyMediaMessageContent
	| ({
			poll: PollMessageOptions
	  } & Mentionable &
			Contextable &
			Editable)
	| {
			contacts: {
				displayName?: string
				contacts: proto.Message.IContactMessage[]
			}
	  }
	| {
			location: WALocationMessage
	  }
	| { react: proto.Message.IReactionMessage }
	| {
			buttonReply: ButtonReplyInfo
			type: 'template' | 'plain'
	  }
	| {
			groupInvite: GroupInviteInfo
	  }
	| {
			listReply: Omit<proto.Message.IListResponseMessage, 'contextInfo'>
	  }
	| {
			pin: WAMessageKey
			type: proto.PinInChat.Type
			/**
			 * 24 hours, 7 days, 30 days
			 */
			time?: 86400 | 604800 | 2592000
	  }
	| {
			product: WASendableProduct
			businessOwnerJid?: string
			body?: string
			footer?: string
	  }
	| SharePhoneNumber
	| RequestPhoneNumber
) &
	ViewOnce

export type AnyMessageContent =
	| AnyRegularMessageContent
	| {
			forward: WAMessage
			force?: boolean
	  }
	| {
			/** Delete your message or anyone's message in a group (admin required) */
			delete: WAMessageKey
	  }
	| {
			disappearingMessagesInChat: boolean | number
	  }

export type GroupMetadataParticipants = Pick<GroupMetadata, 'participants'>

type MinimalRelayOptions = {
	/** override the message ID with a custom provided string */
	messageId?: string
	/** should we use group metadata cache, or fetch afresh from the server; default assumed to be "true" */
	useCachedGroupMetadata?: boolean
}

export type MessageRelayOptions = MinimalRelayOptions & {
	/** only send to a specific participant; used when a message decryption fails for a single user */
	participant?: { jid: string; count: number }
	/** additional attributes to add to the WA binary node */
	additionalAttributes?: { [_: string]: string }
	additionalNodes?: BinaryNode[]
	/** should we use the devices cache, or fetch afresh from the server; default assumed to be "true" */
	useUserDevicesCache?: boolean
	/** jid list of participants for status@broadcast */
	statusJidList?: string[]
}

export type MiscMessageGenerationOptions = MinimalRelayOptions & {
	/** optional, if you want to manually set the timestamp of the message */
	timestamp?: Date
	/** the message you want to quote */
	quoted?: WAMessage
	/** disappearing messages settings */
	ephemeralExpiration?: number | string
	/** timeout for media upload to WA server */
	mediaUploadTimeoutMs?: number
	/** jid list of participants for status@broadcast */
	statusJidList?: string[]
	/** backgroundcolor for status */
	backgroundColor?: string
	/** font type for status */
	font?: number
	/** if it is broadcast */
	broadcast?: boolean
}
export type MessageGenerationOptionsFromContent = MiscMessageGenerationOptions & {
	userJid: string
}

export type WAMediaUploadFunction = (
	encFilePath: string,
	opts: { fileEncSha256B64: string; mediaType: MediaType; timeoutMs?: number }
) => Promise<{ mediaUrl: string; directPath: string }>

export type MediaGenerationOptions = {
	logger?: ILogger
	mediaTypeOverride?: MediaType
	upload: WAMediaUploadFunction
	/** cache media so it does not have to be uploaded again */
	mediaCache?: CacheStore

	mediaUploadTimeoutMs?: number

	options?: AxiosRequestConfig

	backgroundColor?: string

	font?: number
}
export type MessageContentGenerationOptions = MediaGenerationOptions & {
	getUrlInfo?: (text: string) => Promise<WAUrlInfo | undefined>
	getProfilePicUrl?: (jid: string, type: 'image' | 'preview') => Promise<string | undefined>
	jid?: string
}
export type MessageGenerationOptions = MessageContentGenerationOptions & MessageGenerationOptionsFromContent

/**
 * Type of message upsert
 * 1. notify => notify the user, this message was just received
 * 2. append => append the message to the chat history, no notification required
 */
export type MessageUpsertType = 'append' | 'notify'

export type MessageUserReceipt = proto.IUserReceipt

export type WAMessageUpdate = { update: Partial<WAMessage>; key: proto.IMessageKey }

export type WAMessageCursor = { before: WAMessageKey | undefined } | { after: WAMessageKey | undefined }

export type MessageUserReceiptUpdate = { key: proto.IMessageKey; receipt: MessageUserReceipt }

export type MediaDecryptionKeyInfo = {
	iv: Buffer
	cipherKey: Buffer
	macKey?: Buffer
}

export type MinimalMessage = Pick<proto.IWebMessageInfo, 'key' | 'messageTimestamp'><|MERGE_RESOLUTION|>--- conflicted
+++ resolved
@@ -15,15 +15,10 @@
 export type WAContactsArrayMessage = proto.Message.IContactsArrayMessage
 export type WAMessageKey = proto.IMessageKey & {
 	senderLid?: string
-<<<<<<< HEAD
-	participantLid?: string
-	senderPn?: string
 	server_id?: string
-=======
 	senderPn?: string
 	participantLid?: string
 	participantPn?: string
->>>>>>> 210338c7
 }
 export type WATextMessage = proto.Message.IExtendedTextMessage
 export type WAContextInfo = proto.IContextInfo
