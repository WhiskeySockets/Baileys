import NodeCache from '@cacheable/node-cache'
import { randomBytes } from 'crypto'
import { DEFAULT_CACHE_TTLS } from '../Defaults'
import type { AuthenticationCreds, CacheStore, SignalDataSet, SignalDataTypeMap, SignalKeyStore, SignalKeyStoreWithTransaction, TransactionCapabilityOptions } from '../Types'
import { Curve, signedKeyPair } from './crypto'
import { delay, generateRegistrationId } from './generics'
import { ILogger } from './logger'
import { createEnhancedSignalKeyStore } from './enhanced-signal-store'

/**
 * Adds caching capability to a SignalKeyStore
 * @param store the store to add caching to
 * @param logger to log trace events
 * @param _cache cache store to use
 */
export function makeCacheableSignalKeyStore(
<<<<<<< HEAD
        store: SignalKeyStore,
        logger: ILogger,
        _cache?: CacheStore
): SignalKeyStore {
        const cache = _cache || new NodeCache({
                stdTTL: DEFAULT_CACHE_TTLS.SIGNAL_STORE, // 5 minutes
                useClones: false,
                deleteOnExpire: true,
        })

        function getUniqueId(type: string, id: string) {
                return `${type}.${id}`
        }

        return {
                async get(type, ids) {
                        const data: { [_: string]: SignalDataTypeMap[typeof type] } = { }
                        const idsToFetch: string[] = []
                        for(const id of ids) {
                                const item = cache.get<SignalDataTypeMap[typeof type]>(getUniqueId(type, id))
                                if(typeof item !== 'undefined') {
                                        data[id] = item
                                } else {
                                        idsToFetch.push(id)
                                }
                        }

                        if(idsToFetch.length) {
                                logger.trace({ items: idsToFetch.length }, 'loading from store')
                                const fetched = await store.get(type, idsToFetch)
                                for(const id of idsToFetch) {
                                        const item = fetched[id]
                                        if(item) {
                                                data[id] = item
                                                cache.set(getUniqueId(type, id), item)
                                        }
                                }
                        }

                        return data
                },
                async set(data) {
                        let keys = 0
                        for(const type in data) {
                                for(const id in data[type]) {
                                        cache.set(getUniqueId(type, id), data[type][id])
                                        keys += 1
                                }
                        }

                        logger.trace({ keys }, 'updated cache')

                        await store.set(data)
                },
                async clear() {
                        cache.flushAll()
                        await store.clear?.()
                }
        }
=======
	store: SignalKeyStore,
	logger?: ILogger,
	_cache?: CacheStore
): SignalKeyStore {
	const cache = _cache || new NodeCache({
		stdTTL: DEFAULT_CACHE_TTLS.SIGNAL_STORE, // 5 minutes
		useClones: false,
		deleteOnExpire: true,
	})

	function getUniqueId(type: string, id: string) {
		return `${type}.${id}`
	}

	return {
		async get(type, ids) {
			const data: { [_: string]: SignalDataTypeMap[typeof type] } = { }
			const idsToFetch: string[] = []
			for(const id of ids) {
				const item = cache.get<SignalDataTypeMap[typeof type]>(getUniqueId(type, id))
				if(typeof item !== 'undefined') {
					data[id] = item
				} else {
					idsToFetch.push(id)
				}
			}

			if(idsToFetch.length) {
				logger?.trace({ items: idsToFetch.length }, 'loading from store')
				const fetched = await store.get(type, idsToFetch)
				for(const id of idsToFetch) {
					const item = fetched[id]
					if(item) {
						data[id] = item
						cache.set(getUniqueId(type, id), item)
					}
				}
			}

			return data
		},
		async set(data) {
			let keys = 0
			for(const type in data) {
				for(const id in data[type]) {
					cache.set(getUniqueId(type, id), data[type][id])
					keys += 1
				}
			}

			logger?.trace({ keys }, 'updated cache')

			await store.set(data)
		},
		async clear() {
			cache.flushAll()
			await store.clear?.()
		}
	}
>>>>>>> b3d14f4b
}

/**
 * Adds DB like transaction capability (https://en.wikipedia.org/wiki/Database_transaction) to the SignalKeyStore,
 * this allows batch read & write operations & improves the performance of the lib
 * @param state the key store to apply this capability to
 * @param logger logger to log events
 * @returns SignalKeyStore with transaction capability
 */
export const addTransactionCapability = (
        state: SignalKeyStore,
        logger: ILogger,
        { maxCommitRetries, delayBetweenTriesMs }: TransactionCapabilityOptions
): SignalKeyStoreWithTransaction => {
        // number of queries made to the DB during the transaction
        // only there for logging purposes
        let dbQueriesInTransaction = 0
        let transactionCache: SignalDataSet = { }
        let mutations: SignalDataSet = { }

        let transactionsInProgress = 0

        return {
                get: async(type, ids) => {
                        if(isInTransaction()) {
                                const dict = transactionCache[type]
                                const idsRequiringFetch = dict
                                        ? ids.filter(item => typeof dict[item] === 'undefined')
                                        : ids
                                // only fetch if there are any items to fetch
                                if(idsRequiringFetch.length) {
                                        dbQueriesInTransaction += 1
                                        const result = await state.get(type, idsRequiringFetch)

                                        transactionCache[type] ||= {}
                                        Object.assign(
                                                transactionCache[type]!,
                                                result
                                        )
                                }

                                return ids.reduce(
                                        (dict, id) => {
                                                const value = transactionCache[type]?.[id]
                                                if(value) {
                                                        dict[id] = value
                                                }

                                                return dict
                                        }, { }
                                )
                        } else {
                                return state.get(type, ids)
                        }
                },
                set: data => {
                        if(isInTransaction()) {
                                logger.trace({ types: Object.keys(data) }, 'caching in transaction')
                                for(const key in data) {
                                        transactionCache[key] = transactionCache[key] || { }
                                        Object.assign(transactionCache[key], data[key])

                                        mutations[key] = mutations[key] || { }
                                        Object.assign(mutations[key], data[key])
                                }
                        } else {
                                return state.set(data)
                        }
                },
                isInTransaction,
                async transaction(work) {
                        let result: Awaited<ReturnType<typeof work>>
                        transactionsInProgress += 1
                        if(transactionsInProgress === 1) {
                                logger.trace('entering transaction')
                        }

                        try {
                                result = await work()
                                // commit if this is the outermost transaction
                                if(transactionsInProgress === 1) {
                                        if(Object.keys(mutations).length) {
                                                logger.trace('committing transaction')
                                                // retry mechanism to ensure we've some recovery
                                                // in case a transaction fails in the first attempt
                                                let tries = maxCommitRetries
                                                while(tries) {
                                                        tries -= 1
                                                        //eslint-disable-next-line max-depth
                                                        try {
                                                                await state.set(mutations)
                                                                logger.trace({ dbQueriesInTransaction }, 'committed transaction')
                                                                break
                                                        } catch(error) {
                                                                logger.warn(`failed to commit ${Object.keys(mutations).length} mutations, tries left=${tries}`)
                                                                await delay(delayBetweenTriesMs)
                                                        }
                                                }
                                        } else {
                                                logger.trace('no mutations in transaction')
                                        }
                                }
                        } finally {
                                transactionsInProgress -= 1
                                if(transactionsInProgress === 0) {
                                        transactionCache = { }
                                        mutations = { }
                                        dbQueriesInTransaction = 0
                                }
                        }

                        return result
                }
        }

        function isInTransaction() {
                return transactionsInProgress > 0
        }
}

export const initAuthCreds = (): AuthenticationCreds => {
        const identityKey = Curve.generateKeyPair()
        return {
                noiseKey: Curve.generateKeyPair(),
                pairingEphemeralKeyPair: Curve.generateKeyPair(),
                signedIdentityKey: identityKey,
                signedPreKey: signedKeyPair(identityKey, 1),
                registrationId: generateRegistrationId(),
                advSecretKey: randomBytes(32).toString('base64'),
                processedHistoryMessages: [],
                nextPreKeyId: 1,
                firstUnuploadedPreKeyId: 1,
                accountSyncCounter: 0,
                accountSettings: {
                        unarchiveChats: false
                },
                registered: false,
                pairingCode: undefined,
                lastPropHash: undefined,
                routingInfo: undefined,
        }
}

/**
 * Enhanced version of addTransactionCapability with improved locking mechanisms
 * to prevent race conditions and data corruption.
 * 
 * This implementation adds:
 * 1. Per-key type mutexes to prevent concurrent access to the same key type
 * 2. Per-key mutexes to prevent concurrent access to the same key
 * 3. Improved transaction handling with proper locking
 * 4. Special handling for pre-keys to prevent unexpected deletion
 * 
 * @param state the key store to apply this capability to
 * @param logger logger to log events
 * @param options transaction capability options
 * @returns SignalKeyStore with enhanced transaction capability
 */
export const addEnhancedTransactionCapability = createEnhancedSignalKeyStore<|MERGE_RESOLUTION|>--- conflicted
+++ resolved
@@ -14,67 +14,6 @@
  * @param _cache cache store to use
  */
 export function makeCacheableSignalKeyStore(
-<<<<<<< HEAD
-        store: SignalKeyStore,
-        logger: ILogger,
-        _cache?: CacheStore
-): SignalKeyStore {
-        const cache = _cache || new NodeCache({
-                stdTTL: DEFAULT_CACHE_TTLS.SIGNAL_STORE, // 5 minutes
-                useClones: false,
-                deleteOnExpire: true,
-        })
-
-        function getUniqueId(type: string, id: string) {
-                return `${type}.${id}`
-        }
-
-        return {
-                async get(type, ids) {
-                        const data: { [_: string]: SignalDataTypeMap[typeof type] } = { }
-                        const idsToFetch: string[] = []
-                        for(const id of ids) {
-                                const item = cache.get<SignalDataTypeMap[typeof type]>(getUniqueId(type, id))
-                                if(typeof item !== 'undefined') {
-                                        data[id] = item
-                                } else {
-                                        idsToFetch.push(id)
-                                }
-                        }
-
-                        if(idsToFetch.length) {
-                                logger.trace({ items: idsToFetch.length }, 'loading from store')
-                                const fetched = await store.get(type, idsToFetch)
-                                for(const id of idsToFetch) {
-                                        const item = fetched[id]
-                                        if(item) {
-                                                data[id] = item
-                                                cache.set(getUniqueId(type, id), item)
-                                        }
-                                }
-                        }
-
-                        return data
-                },
-                async set(data) {
-                        let keys = 0
-                        for(const type in data) {
-                                for(const id in data[type]) {
-                                        cache.set(getUniqueId(type, id), data[type][id])
-                                        keys += 1
-                                }
-                        }
-
-                        logger.trace({ keys }, 'updated cache')
-
-                        await store.set(data)
-                },
-                async clear() {
-                        cache.flushAll()
-                        await store.clear?.()
-                }
-        }
-=======
 	store: SignalKeyStore,
 	logger?: ILogger,
 	_cache?: CacheStore
@@ -134,7 +73,7 @@
 			await store.clear?.()
 		}
 	}
->>>>>>> b3d14f4b
+
 }
 
 /**
