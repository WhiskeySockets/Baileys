--- conflicted
+++ resolved
@@ -1,12 +1,5 @@
-<<<<<<< HEAD
-/* @ts-ignore */
-import * as libsignal from 'libsignal'
-import { Buffer } from 'node:buffer'
+import * as curve from 'libsignal/src/curve'
 import { createCipheriv, createDecipheriv, createHash, createHmac, randomBytes } from 'node:crypto'
-=======
-import { createCipheriv, createDecipheriv, createHash, createHmac, randomBytes } from 'crypto'
-import * as curve from 'libsignal/src/curve'
->>>>>>> f6e1bb61
 import { KEY_BUNDLE_TYPE } from '../Defaults'
 import type { KeyPair } from '../Types'
 
