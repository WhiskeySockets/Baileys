--- conflicted
+++ resolved
@@ -1,9 +1,4 @@
-<<<<<<< HEAD
-import { createCipheriv, createDecipheriv, createHash, createHmac, pbkdf2, randomBytes } from 'crypto'
-=======
 import { createCipheriv, createDecipheriv, createHash, createHmac, randomBytes } from 'crypto'
-import HKDF from 'futoin-hkdf'
->>>>>>> 1d881666
 import * as libsignal from 'libsignal'
 import { KEY_BUNDLE_TYPE } from '../Defaults'
 import { KeyPair } from '../Types'
@@ -166,6 +161,7 @@
 	return Buffer.from(derivedBits)
 }
 
+
 export async function derivePairingCodeKey(pairingCode: string, salt: Buffer): Promise<Buffer> {
 	// Convert inputs to formats Web Crypto API can work with
 	const encoder = new TextEncoder()
