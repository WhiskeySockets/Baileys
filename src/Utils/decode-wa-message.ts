--- conflicted
+++ resolved
@@ -1,9 +1,6 @@
 import { Boom } from '@hapi/boom'
 import { proto } from '../../WAProto'
 import { SignalRepository, WAMessageKey } from '../Types'
-<<<<<<< HEAD
-import { areJidsSameUser, BinaryNode, isJidBroadcast, isJidGroup, isJidNewsletter, isJidStatusBroadcast, isJidUser, isLidUser, jidDecode } from '../WABinary'
-=======
 import {
 	areJidsSameUser,
 	BinaryNode,
@@ -13,9 +10,9 @@
 	isJidNewsletter,
 	isJidStatusBroadcast,
 	isJidUser,
-	isLidUser
+	isLidUser,
+	jidDecode
 } from '../WABinary'
->>>>>>> 99bbafea
 import { unpadRandomMax16 } from './generics'
 import { ILogger } from './logger'
 
