--- conflicted
+++ resolved
@@ -2,13 +2,8 @@
 import { Logger } from 'pino'
 import { proto } from '../../WAProto'
 import { SignalRepository, WAMessageKey } from '../Types'
-<<<<<<< HEAD
-import { areJidsSameUser, BinaryNode, isJidBroadcast, isJidGroup, isJidStatusBroadcast, isJidUser, isLidUser, jidDecode } from '../WABinary'
-import { BufferJSON, unpadRandomMax16 } from './generics'
-=======
-import { areJidsSameUser, BinaryNode, isJidBroadcast, isJidGroup, isJidNewsletter, isJidStatusBroadcast, isJidUser, isLidUser } from '../WABinary'
+import { areJidsSameUser, BinaryNode, isJidBroadcast, isJidGroup, isJidNewsletter, isJidStatusBroadcast, isJidUser, isLidUser, jidDecode } from '../WABinary'
 import { unpadRandomMax16 } from './generics'
->>>>>>> 767347b3
 
 export const NO_MESSAGE_FOUND_ERROR_TEXT = 'Message absent from node'
 
