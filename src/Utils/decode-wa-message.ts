--- conflicted
+++ resolved
@@ -245,36 +245,7 @@
 
 					try {
 						const e2eType = tag === 'plaintext' ? 'plaintext' : attrs.type
-<<<<<<< HEAD
-						if (e2eType !== 'plaintext') {
-							msgBuffer = await decryptWithRetry(
-								async () => {
-									switch (e2eType) {
-										case 'skmsg':
-											return await repository.decryptGroupMessage({
-												group: sender,
-												authorJid: author,
-												msg: content
-											})
-										case 'pkmsg':
-										case 'msg':
-											const user = isJidUser(sender) ? sender : author
-											return await repository.decryptMessage({
-												jid: user,
-												type: e2eType,
-												ciphertext: content
-											})
-										default:
-											throw new Error(`Unknown e2e type: ${e2eType}`)
-									}
-								},
-								logger,
-								fullMessage.key,
-								e2eType!
-							)
-						} else {
-							msgBuffer = content
-=======
+
 						switch (e2eType) {
 							case 'skmsg':
 								msgBuffer = await repository.decryptGroupMessage({
@@ -301,7 +272,6 @@
 								break
 							default:
 								throw new Error(`Unknown e2e type: ${e2eType}`)
->>>>>>> 076daae8
 						}
 
 						let msg: proto.IMessage = proto.Message.decode(
@@ -359,60 +329,3 @@
 	const errorMessage = error?.message || error?.toString() || ''
 	return DECRYPTION_RETRY_CONFIG.sessionRecordErrors.some(errorPattern => errorMessage.includes(errorPattern))
 }
-
-/**
- * Sleep utility for retry delays
- */
-function sleep(ms: number): Promise<void> {
-	return new Promise(resolve => setTimeout(resolve, ms))
-}
-
-/**
- * Decrypt a single message with retry logic for session record errors
- */
-async function decryptWithRetry(
-	decryptFn: () => Promise<Uint8Array>,
-	logger: ILogger,
-	messageKey: WAMessageKey,
-	messageType: string
-): Promise<Uint8Array> {
-	let lastError: any
-
-	for (let attempt = 0; attempt <= DECRYPTION_RETRY_CONFIG.maxRetries; attempt++) {
-		try {
-			return await decryptFn()
-		} catch (error: any) {
-			lastError = error
-
-			// Only retry for session record errors
-			if (!isSessionRecordError(error)) {
-				throw error
-			}
-
-			// Don't retry on the last attempt
-			if (attempt === DECRYPTION_RETRY_CONFIG.maxRetries) {
-				break
-			}
-
-			// Calculate delay with exponential backoff
-			const delay = DECRYPTION_RETRY_CONFIG.baseDelayMs * Math.pow(2, attempt)
-
-			logger.warn(
-				{
-					key: messageKey,
-					attempt: attempt + 1,
-					maxRetries: DECRYPTION_RETRY_CONFIG.maxRetries + 1,
-					error: error.message,
-					messageType,
-					delayMs: delay
-				},
-				'Session record error detected, retrying decryption'
-			)
-
-			await sleep(delay)
-		}
-	}
-
-	// If all retries failed, throw the last error
-	throw lastError
-}