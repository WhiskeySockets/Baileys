import { Boom } from '@hapi/boom'
import { proto } from '../../WAProto/index.js'
import type { WAMessage, WAMessageKey } from '../Types'
import type { SignalRepositoryWithLIDStore } from '../Types/Signal'
import {
	areJidsSameUser,
	type BinaryNode,
	isHostedLidUser,
	isHostedPnUser,
	isJidBroadcast,
	isJidGroup,
	isJidMetaAI,
	isJidNewsletter,
	isJidStatusBroadcast,
	isLidUser,
	isPnUser
	//	transferDevice
} from '../WABinary'
import { unpadRandomMax16 } from './generics'
import type { ILogger } from './logger'

<<<<<<< HEAD
const getDecryptionJid = async (
	sender: string,
	repository: SignalRepositoryWithLIDStore,
	logger?: ILogger
): Promise<string> => {
	if (sender.includes('@lid')) {
=======
export const getDecryptionJid = async (sender: string, repository: SignalRepositoryWithLIDStore): Promise<string> => {
	if (isLidUser(sender) || isHostedLidUser(sender)) {
>>>>>>> 29318cf6
		return sender
	}

	const mapped = await repository.lidMapping.getLIDForPN(sender)

	if (!mapped) {
		// Log when no LID is found for a PN - useful for debugging decryption issues
		logger?.debug({ sender }, 'No LID found for PN, proceeding with PN for decryption')
	}

	return mapped || sender
}

const storeMappingFromEnvelope = async (
	stanza: BinaryNode,
	sender: string,
	repository: SignalRepositoryWithLIDStore,
	decryptionJid: string,
	logger: ILogger
): Promise<void> => {
	// TODO: Handle hosted IDs
	const { senderAlt } = extractAddressingContext(stanza)

	if (senderAlt && isLidUser(senderAlt) && isPnUser(sender) && decryptionJid === sender) {
		try {
			await repository.lidMapping.storeLIDPNMappings([{ lid: senderAlt, pn: sender }])
			await repository.migrateSession(sender, senderAlt)
			logger.debug({ sender, senderAlt }, 'Stored LID mapping from envelope')
		} catch (error) {
			logger.warn({ sender, senderAlt, error }, 'Failed to store LID mapping')
		}
	}
}

export const NO_MESSAGE_FOUND_ERROR_TEXT = 'Message absent from node'
export const MISSING_KEYS_ERROR_TEXT = 'Key used already or never filled'

// Retry configuration for failed decryption
export const DECRYPTION_RETRY_CONFIG = {
	maxRetries: 3,
	baseDelayMs: 100,
	sessionRecordErrors: ['No session record', 'SessionError: No session record']
}

export const NACK_REASONS = {
	ParsingError: 487,
	UnrecognizedStanza: 488,
	UnrecognizedStanzaClass: 489,
	UnrecognizedStanzaType: 490,
	InvalidProtobuf: 491,
	InvalidHostedCompanionStanza: 493,
	MissingMessageSecret: 495,
	SignalErrorOldCounter: 496,
	MessageDeletedOnPeer: 499,
	UnhandledError: 500,
	UnsupportedAdminRevoke: 550,
	UnsupportedLIDGroup: 551,
	DBOperationFailed: 552
}

type MessageType =
	| 'chat'
	| 'peer_broadcast'
	| 'other_broadcast'
	| 'group'
	| 'direct_peer_status'
	| 'other_status'
	| 'newsletter'

export const extractAddressingContext = (stanza: BinaryNode) => {
	let senderAlt: string | undefined
	let recipientAlt: string | undefined

	const sender = stanza.attrs.participant || stanza.attrs.from
	const addressingMode = stanza.attrs.addressing_mode || (sender?.endsWith('lid') ? 'lid' : 'pn')

	if (addressingMode === 'lid') {
		// Message is LID-addressed: sender is LID, extract corresponding PN
		// without device data
		senderAlt = stanza.attrs.participant_pn || stanza.attrs.sender_pn || stanza.attrs.peer_recipient_pn
		recipientAlt = stanza.attrs.recipient_pn
		// with device data
		//if (sender && senderAlt) senderAlt = transferDevice(sender, senderAlt)
	} else {
		// Message is PN-addressed: sender is PN, extract corresponding LID
		// without device data
		senderAlt = stanza.attrs.participant_lid || stanza.attrs.sender_lid || stanza.attrs.peer_recipient_lid
		recipientAlt = stanza.attrs.recipient_lid

		//with device data
		//if (sender && senderAlt) senderAlt = transferDevice(sender, senderAlt)
	}

	return {
		addressingMode,
		senderAlt,
		recipientAlt
	}
}

/**
 * Decode the received node as a message.
 * @note this will only parse the message, not decrypt it
 */
export function decodeMessageNode(stanza: BinaryNode, meId: string, meLid: string) {
	let msgType: MessageType
	let chatId: string
	let author: string
	let fromMe = false

	const msgId = stanza.attrs.id
	const from = stanza.attrs.from
	const participant: string | undefined = stanza.attrs.participant
	const recipient: string | undefined = stanza.attrs.recipient

	const addressingContext = extractAddressingContext(stanza)

	const isMe = (jid: string) => areJidsSameUser(jid, meId)
	const isMeLid = (jid: string) => areJidsSameUser(jid, meLid)

	if (isPnUser(from) || isLidUser(from) || isHostedLidUser(from) || isHostedPnUser(from)) {
		if (recipient && !isJidMetaAI(recipient)) {
			if (!isMe(from!) && !isMeLid(from!)) {
				throw new Boom('receipient present, but msg not from me', { data: stanza })
			}

			if (isMe(from!) || isMeLid(from!)) {
				fromMe = true
			}

			chatId = recipient
		} else {
			chatId = from!
		}

		msgType = 'chat'
		author = from!
	} else if (isJidGroup(from)) {
		if (!participant) {
			throw new Boom('No participant in group message')
		}

		if (isMe(participant) || isMeLid(participant)) {
			fromMe = true
		}

		msgType = 'group'
		author = participant
		chatId = from!
	} else if (isJidBroadcast(from)) {
		if (!participant) {
			throw new Boom('No participant in group message')
		}

		const isParticipantMe = isMe(participant)
		if (isJidStatusBroadcast(from!)) {
			msgType = isParticipantMe ? 'direct_peer_status' : 'other_status'
		} else {
			msgType = isParticipantMe ? 'peer_broadcast' : 'other_broadcast'
		}

		fromMe = isParticipantMe
		chatId = from!
		author = participant
	} else if (isJidNewsletter(from)) {
		msgType = 'newsletter'
		chatId = from!
		author = from!

		if (isMe(from!) || isMeLid(from!)) {
			fromMe = true
		}
	} else {
		throw new Boom('Unknown message type', { data: stanza })
	}

	const pushname = stanza?.attrs?.notify

	const key: WAMessageKey = {
		remoteJid: chatId,
		remoteJidAlt: !isJidGroup(chatId) ? addressingContext.senderAlt : undefined,
		fromMe,
		id: msgId,
		participant,
		participantAlt: isJidGroup(chatId) ? addressingContext.senderAlt : undefined,
		addressingMode: addressingContext.addressingMode,
		...(msgType === 'newsletter' && stanza.attrs.server_id ? { server_id: stanza.attrs.server_id } : {})
	}

	const fullMessage: WAMessage = {
		key,
		messageTimestamp: +stanza.attrs.t!,
		pushName: pushname,
		broadcast: isJidBroadcast(from)
	}

	if (key.fromMe) {
		fullMessage.status = proto.WebMessageInfo.Status.SERVER_ACK
	}

	return {
		fullMessage,
		author,
		sender: msgType === 'chat' ? author : chatId
	}
}

export const decryptMessageNode = (
	stanza: BinaryNode,
	meId: string,
	meLid: string,
	repository: SignalRepositoryWithLIDStore,
	logger: ILogger
) => {
	const { fullMessage, author, sender } = decodeMessageNode(stanza, meId, meLid)
	return {
		fullMessage,
		category: stanza.attrs.category,
		author,
		async decrypt() {
			let decryptables = 0
			if (Array.isArray(stanza.content)) {
				for (const { tag, attrs, content } of stanza.content) {
					if (tag === 'verified_name' && content instanceof Uint8Array) {
						const cert = proto.VerifiedNameCertificate.decode(content)
						const details = proto.VerifiedNameCertificate.Details.decode(cert.details!)
						fullMessage.verifiedBizName = details.verifiedName
					}

					if (tag === 'unavailable' && attrs.type === 'view_once') {
						fullMessage.key.isViewOnce = true // TODO: remove from here and add a STUB TYPE
					}

					if (tag !== 'enc' && tag !== 'plaintext') {
						continue
					}

					if (!(content instanceof Uint8Array)) {
						continue
					}

					decryptables += 1

					let msgBuffer: Uint8Array

<<<<<<< HEAD
					const user = isPnUser(sender) ? sender : author // TODO: flaky logic

					const decryptionJid = await getDecryptionJid(user, repository, logger)
=======
					const decryptionJid = await getDecryptionJid(author, repository)
>>>>>>> 29318cf6

					if (tag !== 'plaintext') {
						// TODO: Handle hosted devices
						await storeMappingFromEnvelope(stanza, author, repository, decryptionJid, logger)
					}

					try {
						const e2eType = tag === 'plaintext' ? 'plaintext' : attrs.type

						switch (e2eType) {
							case 'skmsg':
								msgBuffer = await repository.decryptGroupMessage({
									group: sender,
									authorJid: author,
									msg: content
								})
								break
							case 'pkmsg':
							case 'msg':
								msgBuffer = await repository.decryptMessage({
									jid: decryptionJid,
									type: e2eType,
									ciphertext: content
								})
								break
							case 'plaintext':
								msgBuffer = content
								break
							default:
								throw new Error(`Unknown e2e type: ${e2eType}`)
						}

						let msg: proto.IMessage = proto.Message.decode(
							e2eType !== 'plaintext' ? unpadRandomMax16(msgBuffer) : msgBuffer
						)
						msg = msg.deviceSentMessage?.message || msg
						if (msg.senderKeyDistributionMessage) {
							//eslint-disable-next-line max-depth
							try {
								await repository.processSenderKeyDistributionMessage({
									authorJid: author,
									item: msg.senderKeyDistributionMessage
								})
							} catch (err) {
								logger.error({ key: fullMessage.key, err }, 'failed to process sender key distribution message')
							}
						}

						if (fullMessage.message) {
							Object.assign(fullMessage.message, msg)
						} else {
							fullMessage.message = msg
						}
					} catch (err: any) {
						const errorContext = {
							key: fullMessage.key,
							err,
							messageType: tag === 'plaintext' ? 'plaintext' : attrs.type,
							sender,
							author,
							isSessionRecordError: isSessionRecordError(err)
						}

						logger.error(errorContext, 'failed to decrypt message')

						fullMessage.messageStubType = proto.WebMessageInfo.StubType.CIPHERTEXT
						fullMessage.messageStubParameters = [err.message.toString()]
					}
				}
			}

			// if nothing was found to decrypt
			if (!decryptables) {
				fullMessage.messageStubType = proto.WebMessageInfo.StubType.CIPHERTEXT
				fullMessage.messageStubParameters = [NO_MESSAGE_FOUND_ERROR_TEXT]
			}
		}
	}
}

/**
 * Utility function to check if an error is related to missing session record
 */
function isSessionRecordError(error: any): boolean {
	const errorMessage = error?.message || error?.toString() || ''
	return DECRYPTION_RETRY_CONFIG.sessionRecordErrors.some(errorPattern => errorMessage.includes(errorPattern))
}<|MERGE_RESOLUTION|>--- conflicted
+++ resolved
@@ -19,17 +19,12 @@
 import { unpadRandomMax16 } from './generics'
 import type { ILogger } from './logger'
 
-<<<<<<< HEAD
-const getDecryptionJid = async (
+export const getDecryptionJid = async (
 	sender: string,
 	repository: SignalRepositoryWithLIDStore,
 	logger?: ILogger
 ): Promise<string> => {
-	if (sender.includes('@lid')) {
-=======
-export const getDecryptionJid = async (sender: string, repository: SignalRepositoryWithLIDStore): Promise<string> => {
 	if (isLidUser(sender) || isHostedLidUser(sender)) {
->>>>>>> 29318cf6
 		return sender
 	}
 
@@ -275,13 +270,7 @@
 
 					let msgBuffer: Uint8Array
 
-<<<<<<< HEAD
-					const user = isPnUser(sender) ? sender : author // TODO: flaky logic
-
-					const decryptionJid = await getDecryptionJid(user, repository, logger)
-=======
-					const decryptionJid = await getDecryptionJid(author, repository)
->>>>>>> 29318cf6
+					const decryptionJid = await getDecryptionJid(author, repository, logger)
 
 					if (tag !== 'plaintext') {
 						// TODO: Handle hosted devices
