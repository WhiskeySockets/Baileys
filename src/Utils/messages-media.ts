--- conflicted
+++ resolved
@@ -180,18 +180,14 @@
 export const encodeBase64EncodedStringForUpload = (b64: string) =>
 	encodeURIComponent(b64.replace(/\+/g, '-').replace(/\//g, '_').replace(/\=+$/, ''))
 
-<<<<<<< HEAD
-export const generateProfilePicture = async (mediaUpload: WAMediaUpload) => {
-	let buffer: Buffer
-=======
 export const generateProfilePicture = async (
 	mediaUpload: WAMediaUpload,
 	dimensions?: { width: number; height: number }
 ) => {
+	let buffer: Buffer
+
 	const { width: w = 640, height: h = 640 } = dimensions || {}
 
-	let bufferOrFilePath: Buffer | string
->>>>>>> 5ffb1912
 	if (Buffer.isBuffer(mediaUpload)) {
 		buffer = mediaUpload
 	} else {
@@ -205,13 +201,8 @@
 	let img: Promise<Buffer>
 	if ('sharp' in lib && typeof lib.sharp?.default === 'function') {
 		img = lib.sharp
-<<<<<<< HEAD
 			.default(buffer)
-			.resize(640, 640)
-=======
-			.default(bufferOrFilePath)
 			.resize(w, h)
->>>>>>> 5ffb1912
 			.jpeg({
 				quality: 50
 			})
