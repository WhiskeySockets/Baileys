--- conflicted
+++ resolved
@@ -33,14 +33,10 @@
 	generateThumbnail,
 	getAudioDuration,
 	getAudioWaveform,
-<<<<<<< HEAD
+	getRawMediaUploadData,
 	getStream,
 	MediaDownloadOptions,
 	toBuffer
-=======
-	getRawMediaUploadData,
-	MediaDownloadOptions
->>>>>>> 19124426
 } from './messages-media'
 
 type MediaUploadData = {
@@ -498,7 +494,7 @@
 		const stickerPackUploadResult = await options.upload(stickerPackUpload.encFilePath, {
 			fileEncSha256B64: stickerPackUpload.fileEncSha256.toString('base64'),
 			mediaType: 'sticker-pack',
-			timeoutMs: options.mediaUploadTimeoutMs,
+			timeoutMs: options.mediaUploadTimeoutMs
 		})
 
 		await fs.unlink(stickerPackUpload.encFilePath)
