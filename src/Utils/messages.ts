--- conflicted
+++ resolved
@@ -32,13 +32,9 @@
 	getAudioDuration,
 	getAudioWaveform,
 	getRawMediaUploadData,
-<<<<<<< HEAD
 	getStream,
-	MediaDownloadOptions,
+	type MediaDownloadOptions,
 	toBuffer
-=======
-	type MediaDownloadOptions
->>>>>>> b7876da2
 } from './messages-media'
 
 type MediaUploadData = {
