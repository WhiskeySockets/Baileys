--- conflicted
+++ resolved
@@ -723,19 +723,11 @@
 /** Update the message with a new reaction */
 export const updateMessageWithReaction = (msg: Pick<WAMessage, 'reactions'>, reaction: proto.IReaction) => {
 	const authorID = getKeyAuthor(reaction.key)
-<<<<<<< HEAD
-	const reactions = (msg.reactions || [])
-		.filter(r => getKeyAuthor(r.key) !== authorID)	
-	reaction.text = reaction.text || ""
+
+
+	const reactions = (msg.reactions || []).filter(r => getKeyAuthor(r.key) !== authorID)
+  reaction.text = reaction.text || ""
 	reactions.push(reaction)
-=======
-
-	const reactions = (msg.reactions || []).filter(r => getKeyAuthor(r.key) !== authorID)
-	if (reaction.text) {
-		reactions.push(reaction)
-	}
-
->>>>>>> e2ce2759
 	msg.reactions = reactions
 }
 
