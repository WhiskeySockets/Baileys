--- conflicted
+++ resolved
@@ -394,7 +394,6 @@
 			(message.disappearingMessagesInChat ? WA_DEFAULT_EPHEMERAL : 0) :
 			message.disappearingMessagesInChat
 		m = prepareDisappearingMessageSettingContent(exp)
-<<<<<<< HEAD
 	} else if('groupInvite' in message) {
 		m.groupInviteMessage = {}
 		m.groupInviteMessage.inviteCode = message.groupInvite.inviteCode
@@ -414,7 +413,6 @@
 				}
 			}
 		}
-=======
 	} else if('pin' in message) {
 		m.pinInChatMessage = {}
 		m.messageContextInfo = {}
@@ -424,7 +422,6 @@
 		m.pinInChatMessage.senderTimestampMs = Date.now()
 
 		m.messageContextInfo.messageAddOnDurationInSecs = message.type === 1 ? message.time || 86400 : 0
->>>>>>> 020add8b
 	} else if('buttonReply' in message) {
 		switch (message.type) {
 		case 'template':
@@ -516,73 +513,6 @@
 		)
 	}
 
-<<<<<<< HEAD
-	if('buttons' in message && !!message.buttons) {
-		const buttonsMessage: proto.Message.IButtonsMessage = {
-			buttons: message.buttons.map(b => ({ ...b, type: proto.Message.ButtonsMessage.Button.Type.RESPONSE }))
-		}
-		if('text' in message) {
-			buttonsMessage.contentText = message.text
-			buttonsMessage.headerType = ButtonType.EMPTY
-		} else {
-			if('caption' in message) {
-				buttonsMessage.contentText = message.caption
-			}
-
-			const type = Object.keys(m)[0].replace('Message', '').toUpperCase()
-			buttonsMessage.headerType = ButtonType[type]
-
-			Object.assign(buttonsMessage, m)
-		}
-
-		if('footer' in message && !!message.footer) {
-			buttonsMessage.footerText = message.footer
-		}
-
-		m = { buttonsMessage }
-	} else if('templateButtons' in message && !!message.templateButtons) {
-		const msg: proto.Message.TemplateMessage.IHydratedFourRowTemplate = {
-			hydratedButtons: message.templateButtons
-		}
-
-		if('text' in message) {
-			msg.hydratedContentText = message.text
-		} else {
-
-			if('caption' in message) {
-				msg.hydratedContentText = message.caption
-			}
-
-			Object.assign(msg, m)
-		}
-
-		if('footer' in message && !!message.footer) {
-			msg.hydratedFooterText = message.footer
-		}
-
-		m = {
-			templateMessage: {
-				fourRowTemplate: msg,
-				hydratedTemplate: msg
-			}
-		}
-	}
-
-	if('sections' in message && !!message.sections) {
-		const listMessage: proto.Message.IListMessage = {
-			sections: message.sections,
-			buttonText: message.buttonText,
-			title: message.title,
-			footerText: message.footer,
-			description: message.text,
-			listType: proto.Message.ListMessage.ListType.SINGLE_SELECT
-		}
-
-		m = { listMessage }
-	}
-
-=======
->>>>>>> 020add8b
 	if('viewOnce' in message && !!message.viewOnce) {
 		m = { viewOnceMessage: { message: m } }
 	}
