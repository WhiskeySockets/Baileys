--- conflicted
+++ resolved
@@ -231,35 +231,6 @@
 				} else {
 					logger?.info({ protocolMsg }, 'recv app state sync with 0 keys')
 				}
-<<<<<<< HEAD
-			])
-			break
-		case proto.Message.ProtocolMessage.Type.EPHEMERAL_SETTING:
-			Object.assign(chat, {
-				ephemeralSettingTimestamp: toNumber(message.messageTimestamp),
-				ephemeralExpiration: protocolMsg.ephemeralExpiration || null
-			})
-			break
-		case proto.Message.ProtocolMessage.Type.PEER_DATA_OPERATION_REQUEST_RESPONSE_MESSAGE:
-			const response = protocolMsg.peerDataOperationRequestResponseMessage!
-			if(response) {
-				await placeholderResendCache?.del(response.stanzaId!)
-				// TODO: IMPLEMENT HISTORY SYNC ETC (sticker uploads etc.).
-				const { peerDataOperationResult } = response
-				for(const result of peerDataOperationResult!) {
-					const { placeholderMessageResendResponse: retryResponse } = result
-					//eslint-disable-next-line max-depth
-					if(retryResponse) {
-						const webMessageInfo = proto.WebMessageInfo.decode(retryResponse.webMessageInfoBytes!)
-						// wait till another upsert event is available, don't want it to be part of the PDO response message
-						setTimeout(() => {
-							ev.emit('messages.upsert', {
-								messages: [webMessageInfo],
-								type: 'notify',
-								requestId: response.stanzaId!
-							})
-						}, 500)
-=======
 
 				break
 			case proto.Message.ProtocolMessage.Type.REVOKE:
@@ -282,7 +253,7 @@
 			case proto.Message.ProtocolMessage.Type.PEER_DATA_OPERATION_REQUEST_RESPONSE_MESSAGE:
 				const response = protocolMsg.peerDataOperationRequestResponseMessage!
 				if (response) {
-					placeholderResendCache?.del(response.stanzaId!)
+					await placeholderResendCache?.del(response.stanzaId!)
 					// TODO: IMPLEMENT HISTORY SYNC ETC (sticker uploads etc.).
 					const { peerDataOperationResult } = response
 					for (const result of peerDataOperationResult!) {
@@ -299,7 +270,6 @@
 								})
 							}, 500)
 						}
->>>>>>> 8391c02e
 					}
 				}
 
