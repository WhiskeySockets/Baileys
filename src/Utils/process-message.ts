--- conflicted
+++ resolved
@@ -26,12 +26,8 @@
 	keyStore: SignalKeyStoreWithTransaction
 	ev: BaileysEventEmitter
 	logger?: ILogger
-<<<<<<< HEAD
 	options: RequestInit
-=======
-	options: AxiosRequestConfig<{}>
 	signalRepository: SignalRepository
->>>>>>> 88ec0c4d
 }
 
 const REAL_MSG_STUB_TYPES = new Set([
