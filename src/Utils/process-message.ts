import { proto } from '../../WAProto/index.js'
import type {
	AuthenticationCreds,
	BaileysEventEmitter,
	CacheStore,
	Chat,
	GroupMetadata,
	ParticipantAction,
	RequestJoinAction,
	RequestJoinMethod,
	SignalKeyStoreWithTransaction,
	SignalRepositoryWithLIDStore
} from '../Types'
import { WAMessageStubType } from '../Types'
import { getContentType, normalizeMessageContent } from '../Utils/messages'
import { areJidsSameUser, isJidBroadcast, isJidStatusBroadcast, jidNormalizedUser } from '../WABinary'
import { aesDecryptGCM, hmacSign } from './crypto'
import { toNumber } from './generics'
import { downloadAndProcessHistorySyncNotification } from './history'
import type { ILogger } from './logger'

type ProcessMessageContext = {
	shouldProcessHistoryMsg: boolean
	placeholderResendCache?: CacheStore
	creds: AuthenticationCreds
	keyStore: SignalKeyStoreWithTransaction
	ev: BaileysEventEmitter
	logger?: ILogger
<<<<<<< HEAD
	options: RequestInit
	signalRepository: SignalRepository
=======
	options: AxiosRequestConfig<{}>
	signalRepository: SignalRepositoryWithLIDStore
>>>>>>> f6e1bb61
}

const REAL_MSG_STUB_TYPES = new Set([
	WAMessageStubType.CALL_MISSED_GROUP_VIDEO,
	WAMessageStubType.CALL_MISSED_GROUP_VOICE,
	WAMessageStubType.CALL_MISSED_VIDEO,
	WAMessageStubType.CALL_MISSED_VOICE
])

const REAL_MSG_REQ_ME_STUB_TYPES = new Set([WAMessageStubType.GROUP_PARTICIPANT_ADD])

/** Cleans a received message to further processing */
export const cleanMessage = (message: proto.IWebMessageInfo, meId: string) => {
	// ensure remoteJid and participant doesn't have device or agent in it
	message.key.remoteJid = jidNormalizedUser(message.key.remoteJid!)
	message.key.participant = message.key.participant ? jidNormalizedUser(message.key.participant) : undefined
	const content = normalizeMessageContent(message.message)
	// if the message has a reaction, ensure fromMe & remoteJid are from our perspective
	if (content?.reactionMessage) {
		normaliseKey(content.reactionMessage.key!)
	}

	if (content?.pollUpdateMessage) {
		normaliseKey(content.pollUpdateMessage.pollCreationMessageKey!)
	}

	function normaliseKey(msgKey: proto.IMessageKey) {
		// if the reaction is from another user
		// we've to correctly map the key to this user's perspective
		if (!message.key.fromMe) {
			// if the sender believed the message being reacted to is not from them
			// we've to correct the key to be from them, or some other participant
			msgKey.fromMe = !msgKey.fromMe
				? areJidsSameUser(msgKey.participant || msgKey.remoteJid!, meId)
				: // if the message being reacted to, was from them
					// fromMe automatically becomes false
					false
			// set the remoteJid to being the same as the chat the message came from
			msgKey.remoteJid = message.key.remoteJid
			// set participant of the message
			msgKey.participant = msgKey.participant || message.key.participant
		}
	}
}

export const isRealMessage = (message: proto.IWebMessageInfo, meId: string) => {
	const normalizedContent = normalizeMessageContent(message.message)
	const hasSomeContent = !!getContentType(normalizedContent)
	return (
		(!!normalizedContent ||
			REAL_MSG_STUB_TYPES.has(message.messageStubType!) ||
			(REAL_MSG_REQ_ME_STUB_TYPES.has(message.messageStubType!) &&
				message.messageStubParameters?.some(p => areJidsSameUser(meId, p)))) &&
		hasSomeContent &&
		!normalizedContent?.protocolMessage &&
		!normalizedContent?.reactionMessage &&
		!normalizedContent?.pollUpdateMessage
	)
}

export const shouldIncrementChatUnread = (message: proto.IWebMessageInfo) =>
	!message.key.fromMe && !message.messageStubType

/**
 * Get the ID of the chat from the given key.
 * Typically -- that'll be the remoteJid, but for broadcasts, it'll be the participant
 */
export const getChatId = ({ remoteJid, participant, fromMe }: proto.IMessageKey) => {
	if (isJidBroadcast(remoteJid!) && !isJidStatusBroadcast(remoteJid!) && !fromMe) {
		return participant!
	}

	return remoteJid!
}

type PollContext = {
	/** normalised jid of the person that created the poll */
	pollCreatorJid: string
	/** ID of the poll creation message */
	pollMsgId: string
	/** poll creation message enc key */
	pollEncKey: Uint8Array
	/** jid of the person that voted */
	voterJid: string
}

/**
 * Decrypt a poll vote
 * @param vote encrypted vote
 * @param ctx additional info about the poll required for decryption
 * @returns list of SHA256 options
 */
export function decryptPollVote(
	{ encPayload, encIv }: proto.Message.IPollEncValue,
	{ pollCreatorJid, pollMsgId, pollEncKey, voterJid }: PollContext
) {
	const sign = Buffer.concat([
		toBinary(pollMsgId),
		toBinary(pollCreatorJid),
		toBinary(voterJid),
		toBinary('Poll Vote'),
		new Uint8Array([1])
	])

	const key0 = hmacSign(pollEncKey, new Uint8Array(32), 'sha256')
	const decKey = hmacSign(sign, key0, 'sha256')
	const aad = toBinary(`${pollMsgId}\u0000${voterJid}`)

	const decrypted = aesDecryptGCM(encPayload!, decKey, encIv!, aad)
	return proto.Message.PollVoteMessage.decode(decrypted)

	function toBinary(txt: string) {
		return Buffer.from(txt)
	}
}

const processMessage = async (
	message: proto.IWebMessageInfo,
	{
		shouldProcessHistoryMsg,
		placeholderResendCache,
		ev,
		creds,
		signalRepository,
		keyStore,
		logger,
		options
	}: ProcessMessageContext
) => {
	const meId = creds.me!.id
	const { accountSettings } = creds

	const chat: Partial<Chat> = { id: jidNormalizedUser(getChatId(message.key)) }
	const isRealMsg = isRealMessage(message, meId)

	if (isRealMsg) {
		chat.messages = [{ message }]
		chat.conversationTimestamp = toNumber(message.messageTimestamp)
		// only increment unread count if not CIPHERTEXT and from another person
		if (shouldIncrementChatUnread(message)) {
			chat.unreadCount = (chat.unreadCount || 0) + 1
		}
	}

	const content = normalizeMessageContent(message.message)

	// unarchive chat if it's a real message, or someone reacted to our message
	// and we've the unarchive chats setting on
	if ((isRealMsg || content?.reactionMessage?.key?.fromMe) && accountSettings?.unarchiveChats) {
		chat.archived = false
		chat.readOnly = false
	}

	const protocolMsg = content?.protocolMessage
	if (protocolMsg) {
		switch (protocolMsg.type) {
			case proto.Message.ProtocolMessage.Type.HISTORY_SYNC_NOTIFICATION:
				const histNotification = protocolMsg.historySyncNotification!
				const process = shouldProcessHistoryMsg
				const isLatest = !creds.processedHistoryMessages?.length

				logger?.info(
					{
						histNotification,
						process,
						id: message.key.id,
						isLatest
					},
					'got history notification'
				)

				if (process) {
					if (histNotification.syncType !== proto.HistorySync.HistorySyncType.ON_DEMAND) {
						ev.emit('creds.update', {
							processedHistoryMessages: [
								...(creds.processedHistoryMessages || []),
								{ key: message.key, messageTimestamp: message.messageTimestamp }
							]
						})
					}

					const data = await downloadAndProcessHistorySyncNotification(histNotification, options)

					ev.emit('messaging-history.set', {
						...data,
						isLatest: histNotification.syncType !== proto.HistorySync.HistorySyncType.ON_DEMAND ? isLatest : undefined,
						peerDataRequestSessionId: histNotification.peerDataRequestSessionId
					})
				}

				break
			case proto.Message.ProtocolMessage.Type.APP_STATE_SYNC_KEY_SHARE:
				const keys = protocolMsg.appStateSyncKeyShare!.keys
				if (keys?.length) {
					let newAppStateSyncKeyId = ''
					await keyStore.transaction(async () => {
						const newKeys: string[] = []
						for (const { keyData, keyId } of keys) {
							const strKeyId = Buffer.from(keyId!.keyId!).toString('base64')
							newKeys.push(strKeyId)

							await keyStore.set({ 'app-state-sync-key': { [strKeyId]: keyData! } })

							newAppStateSyncKeyId = strKeyId
						}

						logger?.info({ newAppStateSyncKeyId, newKeys }, 'injecting new app state sync keys')
					}, meId)

					ev.emit('creds.update', { myAppStateKeyId: newAppStateSyncKeyId })
				} else {
					logger?.info({ protocolMsg }, 'recv app state sync with 0 keys')
				}

				break
			case proto.Message.ProtocolMessage.Type.REVOKE:
				ev.emit('messages.update', [
					{
						key: {
							...message.key,
							id: protocolMsg.key!.id
						},
						update: { message: null, messageStubType: WAMessageStubType.REVOKE, key: message.key }
					}
				])
				break
			case proto.Message.ProtocolMessage.Type.EPHEMERAL_SETTING:
				Object.assign(chat, {
					ephemeralSettingTimestamp: toNumber(message.messageTimestamp),
					ephemeralExpiration: protocolMsg.ephemeralExpiration || null
				})
				break
			case proto.Message.ProtocolMessage.Type.PEER_DATA_OPERATION_REQUEST_RESPONSE_MESSAGE:
				const response = protocolMsg.peerDataOperationRequestResponseMessage!
				if (response) {
					await placeholderResendCache?.del(response.stanzaId!)
					// TODO: IMPLEMENT HISTORY SYNC ETC (sticker uploads etc.).
					const { peerDataOperationResult } = response
					for (const result of peerDataOperationResult!) {
						const { placeholderMessageResendResponse: retryResponse } = result
						//eslint-disable-next-line max-depth
						if (retryResponse) {
							const webMessageInfo = proto.WebMessageInfo.decode(retryResponse.webMessageInfoBytes!)
							// wait till another upsert event is available, don't want it to be part of the PDO response message
							setTimeout(() => {
								ev.emit('messages.upsert', {
									messages: [webMessageInfo],
									type: 'notify',
									requestId: response.stanzaId!
								})
							}, 500)
						}
					}
				}

				break
			case proto.Message.ProtocolMessage.Type.MESSAGE_EDIT:
				ev.emit('messages.update', [
					{
						// flip the sender / fromMe properties because they're in the perspective of the sender
						key: { ...message.key, id: protocolMsg.key?.id },
						update: {
							message: {
								editedMessage: {
									message: protocolMsg.editedMessage
								}
							},
							messageTimestamp: protocolMsg.timestampMs
								? Math.floor(toNumber(protocolMsg.timestampMs) / 1000)
								: message.messageTimestamp
						}
					}
				])
				break
			case proto.Message.ProtocolMessage.Type.LID_MIGRATION_MAPPING_SYNC:
				const encodedPayload = protocolMsg.lidMigrationMappingSyncMessage?.encodedMappingPayload!
				const { pnToLidMappings, chatDbMigrationTimestamp } =
					proto.LIDMigrationMappingSyncPayload.decode(encodedPayload)
				logger?.debug({ pnToLidMappings, chatDbMigrationTimestamp }, 'got lid mappings and chat db migration timestamp')
				const pairs = []
				for (const { pn, latestLid, assignedLid } of pnToLidMappings) {
					const lid = latestLid || assignedLid
					pairs.push({ lid: `${lid}@lid`, pn: `${pn}@s.whatsapp.net` })
				}

				await signalRepository.lidMapping.storeLIDPNMappings(pairs)
		}
	} else if (content?.reactionMessage) {
		const reaction: proto.IReaction = {
			...content.reactionMessage,
			key: message.key
		}
		ev.emit('messages.reaction', [
			{
				reaction,
				key: content.reactionMessage?.key!
			}
		])
	} else if (message.messageStubType) {
		const jid = message.key?.remoteJid!
		//let actor = whatsappID (message.participant)
		let participants: string[]
		const emitParticipantsUpdate = (action: ParticipantAction) =>
			ev.emit('group-participants.update', { id: jid, author: message.participant!, participants, action })
		const emitGroupUpdate = (update: Partial<GroupMetadata>) => {
			ev.emit('groups.update', [{ id: jid, ...update, author: message.participant ?? undefined }])
		}

		const emitGroupRequestJoin = (participant: string, action: RequestJoinAction, method: RequestJoinMethod) => {
			ev.emit('group.join-request', { id: jid, author: message.participant!, participant, action, method: method! })
		}

		const participantsIncludesMe = () => participants.find(jid => areJidsSameUser(meId, jid))

		switch (message.messageStubType) {
			case WAMessageStubType.GROUP_PARTICIPANT_CHANGE_NUMBER:
				participants = message.messageStubParameters || []
				emitParticipantsUpdate('modify')
				break
			case WAMessageStubType.GROUP_PARTICIPANT_LEAVE:
			case WAMessageStubType.GROUP_PARTICIPANT_REMOVE:
				participants = message.messageStubParameters || []
				emitParticipantsUpdate('remove')
				// mark the chat read only if you left the group
				if (participantsIncludesMe()) {
					chat.readOnly = true
				}

				break
			case WAMessageStubType.GROUP_PARTICIPANT_ADD:
			case WAMessageStubType.GROUP_PARTICIPANT_INVITE:
			case WAMessageStubType.GROUP_PARTICIPANT_ADD_REQUEST_JOIN:
				participants = message.messageStubParameters || []
				if (participantsIncludesMe()) {
					chat.readOnly = false
				}

				emitParticipantsUpdate('add')
				break
			case WAMessageStubType.GROUP_PARTICIPANT_DEMOTE:
				participants = message.messageStubParameters || []
				emitParticipantsUpdate('demote')
				break
			case WAMessageStubType.GROUP_PARTICIPANT_PROMOTE:
				participants = message.messageStubParameters || []
				emitParticipantsUpdate('promote')
				break
			case WAMessageStubType.GROUP_CHANGE_ANNOUNCE:
				const announceValue = message.messageStubParameters?.[0]
				emitGroupUpdate({ announce: announceValue === 'true' || announceValue === 'on' })
				break
			case WAMessageStubType.GROUP_CHANGE_RESTRICT:
				const restrictValue = message.messageStubParameters?.[0]
				emitGroupUpdate({ restrict: restrictValue === 'true' || restrictValue === 'on' })
				break
			case WAMessageStubType.GROUP_CHANGE_SUBJECT:
				const name = message.messageStubParameters?.[0]
				chat.name = name
				emitGroupUpdate({ subject: name })
				break
			case WAMessageStubType.GROUP_CHANGE_DESCRIPTION:
				const description = message.messageStubParameters?.[0]
				chat.description = description
				emitGroupUpdate({ desc: description })
				break
			case WAMessageStubType.GROUP_CHANGE_INVITE_LINK:
				const code = message.messageStubParameters?.[0]
				emitGroupUpdate({ inviteCode: code })
				break
			case WAMessageStubType.GROUP_MEMBER_ADD_MODE:
				const memberAddValue = message.messageStubParameters?.[0]
				emitGroupUpdate({ memberAddMode: memberAddValue === 'all_member_add' })
				break
			case WAMessageStubType.GROUP_MEMBERSHIP_JOIN_APPROVAL_MODE:
				const approvalMode = message.messageStubParameters?.[0]
				emitGroupUpdate({ joinApprovalMode: approvalMode === 'on' })
				break
			case WAMessageStubType.GROUP_MEMBERSHIP_JOIN_APPROVAL_REQUEST_NON_ADMIN_ADD:
				const participant = message.messageStubParameters?.[0] as string
				const action = message.messageStubParameters?.[1] as RequestJoinAction
				const method = message.messageStubParameters?.[2] as RequestJoinMethod
				emitGroupRequestJoin(participant, action, method)
				break
		}
	} /*  else if(content?.pollUpdateMessage) {
		const creationMsgKey = content.pollUpdateMessage.pollCreationMessageKey!
		// we need to fetch the poll creation message to get the poll enc key
		// TODO: make standalone, remove getMessage reference
		// TODO: Remove entirely
		const pollMsg = await getMessage(creationMsgKey)
		if(pollMsg) {
			const meIdNormalised = jidNormalizedUser(meId)
			const pollCreatorJid = getKeyAuthor(creationMsgKey, meIdNormalised)
			const voterJid = getKeyAuthor(message.key, meIdNormalised)
			const pollEncKey = pollMsg.messageContextInfo?.messageSecret!

			try {
				const voteMsg = decryptPollVote(
					content.pollUpdateMessage.vote!,
					{
						pollEncKey,
						pollCreatorJid,
						pollMsgId: creationMsgKey.id!,
						voterJid,
					}
				)
				ev.emit('messages.update', [
					{
						key: creationMsgKey,
						update: {
							pollUpdates: [
								{
									pollUpdateMessageKey: message.key,
									vote: voteMsg,
									senderTimestampMs: (content.pollUpdateMessage.senderTimestampMs! as Long).toNumber(),
								}
							]
						}
					}
				])
			} catch(err) {
				logger?.warn(
					{ err, creationMsgKey },
					'failed to decrypt poll vote'
				)
			}
		} else {
			logger?.warn(
				{ creationMsgKey },
				'poll creation message not found, cannot decrypt update'
			)
		}
		} */

	if (Object.keys(chat).length > 1) {
		ev.emit('chats.update', [chat])
	}
}

export default processMessage<|MERGE_RESOLUTION|>--- conflicted
+++ resolved
@@ -26,13 +26,8 @@
 	keyStore: SignalKeyStoreWithTransaction
 	ev: BaileysEventEmitter
 	logger?: ILogger
-<<<<<<< HEAD
 	options: RequestInit
-	signalRepository: SignalRepository
-=======
-	options: AxiosRequestConfig<{}>
 	signalRepository: SignalRepositoryWithLIDStore
->>>>>>> f6e1bb61
 }
 
 const REAL_MSG_STUB_TYPES = new Set([
