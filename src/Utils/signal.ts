import { KEY_BUNDLE_TYPE } from '../Defaults'
import type { SignalRepositoryWithLIDStore } from '../Types'
import type {
	AuthenticationCreds,
	AuthenticationState,
	KeyPair,
	SignalIdentity,
	SignalKeyStore,
	SignedKeyPair
} from '../Types/Auth'
import {
	assertNodeErrorFree,
	type BinaryNode,
	type FullJid,
	getBinaryNodeChild,
	getBinaryNodeChildBuffer,
	getBinaryNodeChildren,
	getBinaryNodeChildUInt,
	getServerFromDomainType,
	jidDecode,
	S_WHATSAPP_NET,
	WAJIDDomains
} from '../WABinary'
import type { DeviceListData, ParsedDeviceInfo, USyncQueryResultList } from '../WAUSync'
import { Curve, generateSignalPubKey } from './crypto'
import { encodeBigEndian } from './generics'

function chunk<T>(array: T[], size: number): T[][] {
	const chunks: T[][] = []
	for (let i = 0; i < array.length; i += size) {
		chunks.push(array.slice(i, i + size))
	}

	return chunks
}

export const createSignalIdentity = (wid: string, accountSignatureKey: Uint8Array): SignalIdentity => {
	return {
		identifier: { name: wid, deviceId: 0 },
		identifierKey: generateSignalPubKey(accountSignatureKey)
	}
}

export const getPreKeys = async ({ get }: SignalKeyStore, min: number, limit: number) => {
	const idList: string[] = []
	for (let id = min; id < limit; id++) {
		idList.push(id.toString())
	}

	return get('pre-key', idList)
}

export const generateOrGetPreKeys = (creds: AuthenticationCreds, range: number) => {
	const avaliable = creds.nextPreKeyId - creds.firstUnuploadedPreKeyId
	const remaining = range - avaliable
	const lastPreKeyId = creds.nextPreKeyId + remaining - 1
	const newPreKeys: { [id: number]: KeyPair } = {}
	if (remaining > 0) {
		for (let i = creds.nextPreKeyId; i <= lastPreKeyId; i++) {
			newPreKeys[i] = Curve.generateKeyPair()
		}
	}

	return {
		newPreKeys,
		lastPreKeyId,
		preKeysRange: [creds.firstUnuploadedPreKeyId, range] as const
	}
}

export const xmppSignedPreKey = (key: SignedKeyPair): BinaryNode => ({
	tag: 'skey',
	attrs: {},
	content: [
		{ tag: 'id', attrs: {}, content: encodeBigEndian(key.keyId, 3) },
		{ tag: 'value', attrs: {}, content: key.keyPair.public },
		{ tag: 'signature', attrs: {}, content: key.signature }
	]
})

export const xmppPreKey = (pair: KeyPair, id: number): BinaryNode => ({
	tag: 'key',
	attrs: {},
	content: [
		{ tag: 'id', attrs: {}, content: encodeBigEndian(id, 3) },
		{ tag: 'value', attrs: {}, content: pair.public }
	]
})

export const parseAndInjectE2ESessions = async (node: BinaryNode, repository: SignalRepositoryWithLIDStore) => {
	const extractKey = (key: BinaryNode) =>
		key
			? {
					keyId: getBinaryNodeChildUInt(key, 'id', 3)!,
					publicKey: Buffer.from(generateSignalPubKey(getBinaryNodeChildBuffer(key, 'value')!)),
					signature: getBinaryNodeChildBuffer(key, 'signature')!
				}
			: undefined
	const nodes = getBinaryNodeChildren(getBinaryNodeChild(node, 'list'), 'user')
	for (const node of nodes) {
		assertNodeErrorFree(node)
	}

	// Most of the work in repository.injectE2ESession is CPU intensive, not IO
	// So Promise.all doesn't really help here,
	// but blocks even loop if we're using it inside keys.transaction, and it makes it "sync" actually
	// This way we chunk it in smaller parts and between those parts we can yield to the event loop
	// It's rare case when you need to E2E sessions for so many users, but it's possible
	const chunkSize = 100
	const chunks = chunk(nodes, chunkSize)

	for (const nodesChunk of chunks) {
<<<<<<< HEAD
		await Promise.all(
			nodesChunk.map(async (node: BinaryNode) => {
				const signedKey = getBinaryNodeChild(node, 'skey')!
				const key = getBinaryNodeChild(node, 'key')!
				const identity = getBinaryNodeChildBuffer(node, 'identity')!
				const jid = node.attrs.jid!

				const registrationId = getBinaryNodeChildUInt(node, 'registration', 4)

				await repository.injectE2ESession({
					jid,
					session: {
						registrationId: registrationId!,
						identityKey: Buffer.from(generateSignalPubKey(identity)),
						signedPreKey: extractKey(signedKey)!,
						preKey: extractKey(key)!
					}
				})
=======
		for (const node of nodesChunk) {
			const signedKey = getBinaryNodeChild(node, 'skey')!
			const key = getBinaryNodeChild(node, 'key')!
			const identity = getBinaryNodeChildBuffer(node, 'identity')!
			const jid = node.attrs.jid!

			const registrationId = getBinaryNodeChildUInt(node, 'registration', 4)

			await repository.injectE2ESession({
				jid,
				session: {
					registrationId: registrationId!,
					identityKey: generateSignalPubKey(identity),
					signedPreKey: extractKey(signedKey)!,
					preKey: extractKey(key)!
				}
>>>>>>> abf5af0e
			})
		}
	}
}

export const extractDeviceJids = (
	result: USyncQueryResultList[],
	myJid: string,
	myLid: string,
	excludeZeroDevices: boolean
) => {
	const { user: myUser, device: myDevice } = jidDecode(myJid)!

	const extracted: FullJid[] = []

	for (const userResult of result) {
		const { devices, id } = userResult as { devices: ParsedDeviceInfo; id: string }
		const decoded = jidDecode(id)!,
			{ user, server } = decoded
		let { domainType } = decoded
		const deviceList = devices?.deviceList as DeviceListData[]
		if (!Array.isArray(deviceList)) continue
		for (const { id: device, keyIndex, isHosted } of deviceList) {
			if (
				(!excludeZeroDevices || device !== 0) && // if zero devices are not-excluded, or device is non zero
				((myUser !== user && myLid !== user) || myDevice !== device) && // either different user or if me user, not this device
				(device === 0 || !!keyIndex) // ensure that "key-index" is specified for "non-zero" devices, produces a bad req otherwise
			) {
				if (isHosted) {
					domainType = domainType === WAJIDDomains.LID ? WAJIDDomains.HOSTED_LID : WAJIDDomains.HOSTED
				}

				extracted.push({
					user,
					device,
					domainType,
					server: getServerFromDomainType(server, domainType)
				})
			}
		}
	}

	return extracted
}

/**
 * get the next N keys for upload or processing
 * @param count number of pre-keys to get or generate
 */
export const getNextPreKeys = async ({ creds, keys }: AuthenticationState, count: number) => {
	const { newPreKeys, lastPreKeyId, preKeysRange } = generateOrGetPreKeys(creds, count)

	const update: Partial<AuthenticationCreds> = {
		nextPreKeyId: Math.max(lastPreKeyId + 1, creds.nextPreKeyId),
		firstUnuploadedPreKeyId: Math.max(creds.firstUnuploadedPreKeyId, lastPreKeyId + 1)
	}

	await keys.set({ 'pre-key': newPreKeys })

	const preKeys = await getPreKeys(keys, preKeysRange[0], preKeysRange[0] + preKeysRange[1])

	return { update, preKeys }
}

export const getNextPreKeysNode = async (state: AuthenticationState, count: number) => {
	const { creds } = state
	const { update, preKeys } = await getNextPreKeys(state, count)

	const node: BinaryNode = {
		tag: 'iq',
		attrs: {
			xmlns: 'encrypt',
			type: 'set',
			to: S_WHATSAPP_NET
		},
		content: [
			{ tag: 'registration', attrs: {}, content: encodeBigEndian(creds.registrationId) },
			{ tag: 'type', attrs: {}, content: KEY_BUNDLE_TYPE },
			{ tag: 'identity', attrs: {}, content: creds.signedIdentityKey.public },
			{ tag: 'list', attrs: {}, content: Object.keys(preKeys).map(k => xmppPreKey(preKeys[+k]!, +k)) },
			xmppSignedPreKey(creds.signedPreKey)
		]
	}

	return { update, node }
}<|MERGE_RESOLUTION|>--- conflicted
+++ resolved
@@ -92,7 +92,7 @@
 		key
 			? {
 					keyId: getBinaryNodeChildUInt(key, 'id', 3)!,
-					publicKey: Buffer.from(generateSignalPubKey(getBinaryNodeChildBuffer(key, 'value')!)),
+					publicKey: generateSignalPubKey(getBinaryNodeChildBuffer(key, 'value')!),
 					signature: getBinaryNodeChildBuffer(key, 'signature')!
 				}
 			: undefined
@@ -110,26 +110,6 @@
 	const chunks = chunk(nodes, chunkSize)
 
 	for (const nodesChunk of chunks) {
-<<<<<<< HEAD
-		await Promise.all(
-			nodesChunk.map(async (node: BinaryNode) => {
-				const signedKey = getBinaryNodeChild(node, 'skey')!
-				const key = getBinaryNodeChild(node, 'key')!
-				const identity = getBinaryNodeChildBuffer(node, 'identity')!
-				const jid = node.attrs.jid!
-
-				const registrationId = getBinaryNodeChildUInt(node, 'registration', 4)
-
-				await repository.injectE2ESession({
-					jid,
-					session: {
-						registrationId: registrationId!,
-						identityKey: Buffer.from(generateSignalPubKey(identity)),
-						signedPreKey: extractKey(signedKey)!,
-						preKey: extractKey(key)!
-					}
-				})
-=======
 		for (const node of nodesChunk) {
 			const signedKey = getBinaryNodeChild(node, 'skey')!
 			const key = getBinaryNodeChild(node, 'key')!
@@ -146,7 +126,6 @@
 					signedPreKey: extractKey(signedKey)!,
 					preKey: extractKey(key)!
 				}
->>>>>>> abf5af0e
 			})
 		}
 	}
