--- conflicted
+++ resolved
@@ -119,23 +119,6 @@
 	const { user: myUser, device: myDevice } = jidDecode(myJid)!
 
 	const extracted: JidWithDevice[] = []
-<<<<<<< HEAD
-
-
-	for(const userResult of result) {
-		const { devices, id } = userResult as { devices: ParsedDeviceInfo, id: string }
-		const { user } = jidDecode(id)!
-		const deviceList = devices?.deviceList as DeviceListData[]
-
-		if(Array.isArray(deviceList)) {
-			for(const { id: device, keyIndex } of deviceList) {
-				if(
-					(!excludeZeroDevices || device !== 0) && // if zero devices are not-excluded, or device is non zero
-					(myUser !== user || myDevice !== device) && // either different user or if me user, not this device
-					(device === 0 || !!keyIndex) // ensure that "key-index" is specified for "non-zero" devices, produces a bad req otherwise
-				) {
-					extracted.push({ user, device })
-=======
 	for(const node of result.content as BinaryNode[]) {
 		const list = getBinaryNodeChild(node, 'list')?.content
 		if(list && Array.isArray(list)) {
@@ -157,7 +140,6 @@
 							extracted.push({ user, device })
 						}
 					}
->>>>>>> 8333a25f
 				}
 			}
 		}
