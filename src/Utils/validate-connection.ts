import { Boom } from '@hapi/boom'
import { createHash } from 'crypto'
import { proto } from '../../WAProto'
import { KEY_BUNDLE_TYPE } from '../Defaults'
import type { AuthenticationCreds, SignalCreds, SocketConfig } from '../Types'
import { BinaryNode, getBinaryNodeChild, jidDecode, S_WHATSAPP_NET } from '../WABinary'
import { Curve, hmacSign } from './crypto'
import { encodeBigEndian } from './generics'
import { createSignalIdentity } from './signal'

const getUserAgent = (config: SocketConfig): proto.ClientPayload.IUserAgent => {
	const osVersion = config.mobile ? '15.3.1' : '0.1'
<<<<<<< HEAD
	const version = config.mobile ? [2, 24, 2] : config.version
=======
	const version = config.mobile ? [2, 24, 6] : config.version
>>>>>>> 8c61f671
	const device = config.mobile ? 'iPhone_7' : 'Desktop'
	const manufacturer = config.mobile ? 'Apple' : ''
	const platform = config.mobile ? proto.ClientPayload.UserAgent.Platform.IOS : proto.ClientPayload.UserAgent.Platform.WEB
	const phoneId = config.mobile ? { phoneId: config.auth.creds.phoneId } : {}

	return {
		appVersion: {
			primary: version[0],
			secondary: version[1],
			tertiary: version[2],
		},
		platform,
		releaseChannel: proto.ClientPayload.UserAgent.ReleaseChannel.RELEASE,
		mcc: config.auth.creds.registration?.phoneNumberMobileCountryCode || '000',
		mnc: config.auth.creds.registration?.phoneNumberMobileNetworkCode || '000',
		osVersion: osVersion,
		manufacturer,
		device,
		osBuildNumber: osVersion,
		localeLanguageIso6391: 'en',
		localeCountryIso31661Alpha2: 'US',
		...phoneId
	}
}

const PLATFORM_MAP = {
	'Mac OS': proto.ClientPayload.WebInfo.WebSubPlatform.DARWIN,
	'Windows': proto.ClientPayload.WebInfo.WebSubPlatform.WIN32
}

const getWebInfo = (config: SocketConfig): proto.ClientPayload.IWebInfo => {
	let webSubPlatform = proto.ClientPayload.WebInfo.WebSubPlatform.WEB_BROWSER
	if(config.syncFullHistory && PLATFORM_MAP[config.browser[0]]) {
		webSubPlatform = PLATFORM_MAP[config.browser[0]]
	}

	return { webSubPlatform }
}


const getClientPayload = (config: SocketConfig) => {
	const payload: proto.IClientPayload = {
		connectType: proto.ClientPayload.ConnectType.WIFI_UNKNOWN,
		connectReason: proto.ClientPayload.ConnectReason.USER_ACTIVATED,
		userAgent: getUserAgent(config),
	}

	if(!config.mobile) {
		payload.webInfo = getWebInfo(config)
	}

	return payload
}

export const generateMobileNode = (config: SocketConfig): proto.IClientPayload => {
	if(!config.auth.creds) {
		throw new Boom('No registration data found', { data: config })
	}

	const payload: proto.IClientPayload = {
		...getClientPayload(config),
		sessionId: Math.floor(Math.random() * 999999999 + 1),
		shortConnect: true,
		connectAttemptCount: 0,
		device: 0,
		dnsSource: {
			appCached: false,
			dnsMethod: proto.ClientPayload.DNSSource.DNSResolutionMethod.SYSTEM,
		},
		passive: false, // XMPP heartbeat setting (false: server actively pings) (true: client actively pings)
		pushName: 'test',
		username: Number(`${config.auth.creds.registration.phoneNumberCountryCode}${config.auth.creds.registration.phoneNumberNationalNumber}`),
	}
	return proto.ClientPayload.fromObject(payload)
}

export const generateLoginNode = (userJid: string, config: SocketConfig): proto.IClientPayload => {
	const { user, device } = jidDecode(userJid)!
	const payload: proto.IClientPayload = {
		...getClientPayload(config),
		passive: true,
		username: +user,
		device: device,
	}
	return proto.ClientPayload.fromObject(payload)
}

const getPlatformType = (platform: string): proto.DeviceProps.PlatformType => {
	const platformType = platform.toUpperCase()
	return proto.DeviceProps.PlatformType[platformType] || proto.DeviceProps.PlatformType.DESKTOP
}

export const generateRegistrationNode = (
	{ registrationId, signedPreKey, signedIdentityKey }: SignalCreds,
	config: SocketConfig
) => {
	// the app version needs to be md5 hashed
	// and passed in
	const appVersionBuf = createHash('md5')
		.update(config.version.join('.')) // join as string
		.digest()

	const companion: proto.IDeviceProps = {
		os: config.browser[0],
		platformType: getPlatformType(config.browser[1]),
		requireFullSync: config.syncFullHistory,
	}

	const companionProto = proto.DeviceProps.encode(companion).finish()

	const registerPayload: proto.IClientPayload = {
		...getClientPayload(config),
		passive: false,
		devicePairingData: {
			buildHash: appVersionBuf,
			deviceProps: companionProto,
			eRegid: encodeBigEndian(registrationId),
			eKeytype: KEY_BUNDLE_TYPE,
			eIdent: signedIdentityKey.public,
			eSkeyId: encodeBigEndian(signedPreKey.keyId, 3),
			eSkeyVal: signedPreKey.keyPair.public,
			eSkeySig: signedPreKey.signature,
		},
	}

	return proto.ClientPayload.fromObject(registerPayload)
}

export const configureSuccessfulPairing = (
	stanza: BinaryNode,
	{ advSecretKey, signedIdentityKey, signalIdentities }: Pick<AuthenticationCreds, 'advSecretKey' | 'signedIdentityKey' | 'signalIdentities'>
) => {
	const msgId = stanza.attrs.id

	const pairSuccessNode = getBinaryNodeChild(stanza, 'pair-success')

	const deviceIdentityNode = getBinaryNodeChild(pairSuccessNode, 'device-identity')
	const platformNode = getBinaryNodeChild(pairSuccessNode, 'platform')
	const deviceNode = getBinaryNodeChild(pairSuccessNode, 'device')
	const businessNode = getBinaryNodeChild(pairSuccessNode, 'biz')

	if(!deviceIdentityNode || !deviceNode) {
		throw new Boom('Missing device-identity or device in pair success node', { data: stanza })
	}

	const bizName = businessNode?.attrs.name
	const jid = deviceNode.attrs.jid

	const { details, hmac } = proto.ADVSignedDeviceIdentityHMAC.decode(deviceIdentityNode.content as Buffer)
	// check HMAC matches
	const advSign = hmacSign(details, Buffer.from(advSecretKey, 'base64'))
	if(Buffer.compare(hmac, advSign) !== 0) {
		throw new Boom('Invalid account signature')
	}

	const account = proto.ADVSignedDeviceIdentity.decode(details)
	const { accountSignatureKey, accountSignature, details: deviceDetails } = account
	// verify the device signature matches
	const accountMsg = Buffer.concat([ Buffer.from([6, 0]), deviceDetails, signedIdentityKey.public ])
	if(!Curve.verify(accountSignatureKey, accountMsg, accountSignature)) {
		throw new Boom('Failed to verify account signature')
	}

	// sign the details with our identity key
	const deviceMsg = Buffer.concat([ Buffer.from([6, 1]), deviceDetails, signedIdentityKey.public, accountSignatureKey ])
	account.deviceSignature = Curve.sign(signedIdentityKey.private, deviceMsg)

	const identity = createSignalIdentity(jid, accountSignatureKey)
	const accountEnc = encodeSignedDeviceIdentity(account, false)

	const deviceIdentity = proto.ADVDeviceIdentity.decode(account.details)

	const reply: BinaryNode = {
		tag: 'iq',
		attrs: {
			to: S_WHATSAPP_NET,
			type: 'result',
			id: msgId,
		},
		content: [
			{
				tag: 'pair-device-sign',
				attrs: { },
				content: [
					{
						tag: 'device-identity',
						attrs: { 'key-index': deviceIdentity.keyIndex.toString() },
						content: accountEnc
					}
				]
			}
		]
	}

	const authUpdate: Partial<AuthenticationCreds> = {
		account,
		me: { id: jid, name: bizName },
		signalIdentities: [
			...(signalIdentities || []),
			identity
		],
		platform: platformNode?.attrs.name
	}

	return {
		creds: authUpdate,
		reply
	}
}

export const encodeSignedDeviceIdentity = (
	account: proto.IADVSignedDeviceIdentity,
	includeSignatureKey: boolean
) => {
	account = { ...account }
	// set to null if we are not to include the signature key
	// or if we are including the signature key but it is empty
	if(!includeSignatureKey || !account.accountSignatureKey?.length) {
		account.accountSignatureKey = null
	}

	return proto.ADVSignedDeviceIdentity
		.encode(account)
		.finish()
}<|MERGE_RESOLUTION|>--- conflicted
+++ resolved
@@ -10,11 +10,7 @@
 
 const getUserAgent = (config: SocketConfig): proto.ClientPayload.IUserAgent => {
 	const osVersion = config.mobile ? '15.3.1' : '0.1'
-<<<<<<< HEAD
-	const version = config.mobile ? [2, 24, 2] : config.version
-=======
 	const version = config.mobile ? [2, 24, 6] : config.version
->>>>>>> 8c61f671
 	const device = config.mobile ? 'iPhone_7' : 'Desktop'
 	const manufacturer = config.mobile ? 'Apple' : ''
 	const platform = config.mobile ? proto.ClientPayload.UserAgent.Platform.IOS : proto.ClientPayload.UserAgent.Platform.WEB
