--- conflicted
+++ resolved
@@ -148,17 +148,8 @@
 		}
 	}
 
-<<<<<<< HEAD
-	const isNibble = (str: string) => {
-		if(!str) {
-			return false
-		}
-
-		if(str.length > TAGS.PACKED_MAX) {
-=======
 	const isNibble = (str?: string) => {
 		if(!str || str.length > TAGS.PACKED_MAX) {
->>>>>>> a4aad453
 			return false
 		}
 
@@ -172,17 +163,8 @@
 		return true
 	}
 
-<<<<<<< HEAD
-	const isHex = (str: string) => {
-		if(!str) {
-			return false
-		}
-
-		if(str.length > TAGS.PACKED_MAX) {
-=======
 	const isHex = (str?: string) => {
 		if(!str || str.length > TAGS.PACKED_MAX) {
->>>>>>> a4aad453
 			return false
 		}
 
@@ -196,11 +178,7 @@
 		return true
 	}
 
-<<<<<<< HEAD
-	const writeString = (str: string) => {
-=======
 	const writeString = (str?: string) => {
->>>>>>> a4aad453
 		if(str === undefined || str === null) {
 			pushByte(TAGS.LIST_EMPTY)
 			return
@@ -238,10 +216,6 @@
 		}
 	}
 
-<<<<<<< HEAD
-	// Validate node before processing
-=======
->>>>>>> a4aad453
 	if(!tag) {
 		throw new Error('Invalid node: tag cannot be undefined')
 	}
