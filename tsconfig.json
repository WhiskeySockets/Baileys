--- conflicted
+++ resolved
@@ -1,14 +1,5 @@
 {
   "compilerOptions": {
-<<<<<<< HEAD
-    "target": "es2018",
-    "module": "node16",
-    "experimentalDecorators": true,
-    "allowJs": false,
-    "checkJs": false,
-    "outDir": "lib",
-    "strict": false,
-=======
     "target": "ES2020",
     "module": "ESNext",
     "moduleResolution": "bundler",
@@ -28,7 +19,6 @@
 
     // Type Safety
     "strict": true,
->>>>>>> 787aed88
     "strictNullChecks": true,
     "noFallthroughCasesInSwitch": true,
     "noUncheckedIndexedAccess": true,
